--- conflicted
+++ resolved
@@ -53,13 +53,9 @@
 static const unsigned int DEFAULT_BLOCK_MAX_SIZE = 750000;
 static const unsigned int DEFAULT_BLOCK_MIN_SIZE = 0;
 /** Default for -blockprioritysize, maximum space for zero/low-fee transactions **/
-<<<<<<< HEAD
 static const unsigned int DEFAULT_BLOCK_PRIORITY_SIZE = 17000;
-=======
-static const unsigned int DEFAULT_BLOCK_PRIORITY_SIZE = 50000;
 /** Default for accepting alerts from the P2P network. */
 static const bool DEFAULT_ALERTS = true;
->>>>>>> be642040
 /** The maximum size for transactions we're willing to relay/mine */
 static const unsigned int MAX_STANDARD_TX_SIZE = 100000;
 /** The maximum allowed number of signature check operations in a block (network rule) */
