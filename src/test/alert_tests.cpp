--- conflicted
+++ resolved
@@ -157,16 +157,10 @@
 {
     SetMockTime(11);
 
-<<<<<<< HEAD
     const std::vector<CAlert> &alerts = allAlerts.find(CBaseChainParams::MAIN)->second;
 
-    boost::filesystem::path temp = GetTempPath() / "alertnotify.txt";
-    boost::filesystem::remove(temp);
-=======
     boost::filesystem::path temp = GetTempPath() /
         boost::filesystem::unique_path("alertnotify-%%%%.txt");
->>>>>>> cf5bf554
-
     mapArgs["-alertnotify"] = std::string("echo %s >> ") + temp.string();
 
     BOOST_FOREACH(CAlert alert, alerts)
