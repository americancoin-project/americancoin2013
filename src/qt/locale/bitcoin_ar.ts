<TS language="ar" version="2.1">
<context>
    <name>AddressBookPage</name>
    <message>
        <source>Right-click to edit address or label</source>
        <translation>انقر بالزر الايمن لتعديل العنوان</translation>
    </message>
    <message>
        <source>Create a new address</source>
        <translation>انشاء عنوان جديد</translation>
    </message>
    <message>
        <source>&amp;New</source>
        <translation>&amp;جديد</translation>
    </message>
    <message>
        <source>Copy the currently selected address to the system clipboard</source>
        <translation>قم بنسخ العنوان المختار لحافظة النظام</translation>
    </message>
    <message>
        <source>&amp;Copy</source>
        <translation>&amp;نسخ</translation>
    </message>
    <message>
        <source>C&amp;lose</source>
        <translation>ا&amp;غلاق</translation>
    </message>
    <message>
        <source>Delete the currently selected address from the list</source>
        <translation>حذف العنوان المحدد من القائمة</translation>
    </message>
    <message>
        <source>Export the data in the current tab to a file</source>
        <translation>تحميل البيانات في علامة التبويب الحالية إلى ملف.</translation>
    </message>
    <message>
        <source>&amp;Export</source>
        <translation>&amp;تصدير</translation>
    </message>
    <message>
        <source>&amp;Delete</source>
        <translation>&amp;أمسح</translation>
    </message>
    <message>
        <source>Choose the address to send coins to</source>
        <translation>اختر العنوان الذي سترسل له العملات</translation>
    </message>
    <message>
        <source>Choose the address to receive coins with</source>
        <translation>اختر العنوان الذي تستقبل عليه العملات</translation>
    </message>
    <message>
        <source>C&amp;hoose</source>
        <translation>&amp;اختر</translation>
    </message>
    <message>
        <source>Sending addresses</source>
        <translation>عناوين الإرسال</translation>
    </message>
    <message>
        <source>Receiving addresses</source>
        <translation>عناوين الاستقبال</translation>
    </message>
    <message>
        <source>These are your Litecoin addresses for sending payments. Always check the amount and the receiving address before sending coins.</source>
        <translation>هذه هي عناوين Litecion التابعة لك من أجل إرسال الدفعات. تحقق دائما من المبلغ و عنوان المرسل المستقبل قبل إرسال العملات</translation>
    </message>
    <message>
        <source>These are your Litecoin addresses for receiving payments. It is recommended to use a new receiving address for each transaction.</source>
        <translation>هذه هي عناوين Litecion التابعة لك من أجل إستقبال الدفعات. ينصح استخدام عنوان جديد من أجل كل صفقة</translation>
    </message>
    <message>
        <source>&amp;Copy Address</source>
        <translation>انسخ العنوان</translation>
    </message>
    <message>
        <source>Copy &amp;Label</source>
        <translation>نسخ &amp;الوصف</translation>
    </message>
    <message>
        <source>&amp;Edit</source>
        <translation>تعديل</translation>
    </message>
    <message>
        <source>Export Address List</source>
        <translation>تصدير قائمة العناوين</translation>
    </message>
    <message>
        <source>Comma separated file (*.csv)</source>
        <translation>ملف مفصول بفواصل (*.csv)</translation>
    </message>
    <message>
        <source>Exporting Failed</source>
        <translation>فشل التصدير</translation>
    </message>
    <message>
        <source>There was an error trying to save the address list to %1. Please try again.</source>
        <translation>لقد حدث خطأ أثناء  حفظ قائمة العناوين إلى %1. يرجى المحاولة مرة أخرى.</translation>
    </message>
</context>
<context>
    <name>AddressTableModel</name>
    <message>
        <source>Label</source>
        <translation>وصف</translation>
    </message>
    <message>
        <source>Address</source>
        <translation>عنوان</translation>
    </message>
    <message>
        <source>(no label)</source>
        <translation>(لا وصف)</translation>
    </message>
</context>
<context>
    <name>AskPassphraseDialog</name>
    <message>
        <source>Passphrase Dialog</source>
        <translation>حوار جملة السر</translation>
    </message>
    <message>
        <source>Enter passphrase</source>
        <translation>ادخل كلمة المرور</translation>
    </message>
    <message>
        <source>New passphrase</source>
        <translation>كلمة مرور جديدة</translation>
    </message>
    <message>
        <source>Repeat new passphrase</source>
        <translation>اعد كتابة كلمة السر</translation>
    </message>
    <message>
        <source>Show password</source>
        <translation>إعرض كلمة السر</translation>
    </message>
    <message>
        <source>Enter the new passphrase to the wallet.&lt;br/&gt;Please use a passphrase of &lt;b&gt;ten or more random characters&lt;/b&gt;, or &lt;b&gt;eight or more words&lt;/b&gt;.</source>
        <translation>أدخل عبارة مرور جديدة إلى المحفظة. الرجاء استخدام عبارة مرور تتكون من10 حروف عشوائية على الاقل, أو ثمانية كلمات على الاقل.</translation>
    </message>
    <message>
        <source>Encrypt wallet</source>
        <translation>تشفير المحفظة</translation>
    </message>
    <message>
        <source>This operation needs your wallet passphrase to unlock the wallet.</source>
        <translation>هذه العملية تحتاج كلمة مرور محفظتك لفتحها</translation>
    </message>
    <message>
        <source>Unlock wallet</source>
        <translation>إفتح المحفظة</translation>
    </message>
    <message>
        <source>This operation needs your wallet passphrase to decrypt the wallet.</source>
        <translation>هذه العملية تحتاج كلمة مرور محفظتك لفك تشفيرها </translation>
    </message>
    <message>
        <source>Decrypt wallet</source>
        <translation>فك تشفير المحفظة</translation>
    </message>
    <message>
        <source>Change passphrase</source>
        <translation>تغيير كلمة المرور</translation>
    </message>
    <message>
        <source>Enter the old passphrase and new passphrase to the wallet.</source>
        <translation>أدخل كلمة المرور القديمة والجديدة للمحفظة.</translation>
    </message>
    <message>
        <source>Confirm wallet encryption</source>
        <translation>تأكيد تشفير المحفظة</translation>
    </message>
    <message>
        <source>Warning: If you encrypt your wallet and lose your passphrase, you will &lt;b&gt;LOSE ALL OF YOUR LITECOINS&lt;/b&gt;!</source>
        <translation>تحذير: إذا قمت بتشفير محفظتك وفقدت كلمة المرور الخاص بك, ستفقد كل عملات LITECOINS الخاصة بك.</translation>
    </message>
    <message>
        <source>Are you sure you wish to encrypt your wallet?</source>
        <translation>هل أنت متأكد من رغبتك في تشفير محفظتك ؟</translation>
    </message>
    <message>
        <source>Wallet encrypted</source>
        <translation>محفظة مشفرة</translation>
    </message>
    <message>
        <source>%1 will close now to finish the encryption process. Remember that encrypting your wallet cannot fully protect your bitcoins from being stolen by malware infecting your computer.</source>
        <translation>سيتم إغلاق %1 الآن لإنهاء عملية التشفير. تذكر أن تشفير محفظتك لا يمكن أن يحمي البتكوين الخاص بك بالكامل من السرقة عبر البرامج الضارة التي بامكانها أن تصيب جهاز الكمبيوتر الخاص بك.</translation>
    </message>
    <message>
        <source>IMPORTANT: Any previous backups you have made of your wallet file should be replaced with the newly generated, encrypted wallet file. For security reasons, previous backups of the unencrypted wallet file will become useless as soon as you start using the new, encrypted wallet.</source>
        <translation>هام: أي نسخة إحتياطية سابقة  قمت بها لمحفظتك يجب استبدالها  بأخرى حديثة، مشفرة. لأسباب أمنية، النسخ الاحتياطية السابقة لملفات المحفظة الغير مشفرة تصبح عديمة الفائدة مع بداية استخدام المحفظة المشفرة الجديدة.</translation>
    </message>
    <message>
        <source>Wallet encryption failed</source>
        <translation>فشل تشفير المحفظة</translation>
    </message>
    <message>
        <source>Wallet encryption failed due to an internal error. Your wallet was not encrypted.</source>
        <translation>فشل تشفير المحفظة بسبب خطأ داخلي. لم يتم تشفير محفظتك.</translation>
    </message>
    <message>
        <source>The supplied passphrases do not match.</source>
        <translation>كلمتي المرور ليستا متطابقتان</translation>
    </message>
    <message>
        <source>Wallet unlock failed</source>
        <translation>فشل فتح المحفظة</translation>
    </message>
    <message>
        <source>The passphrase entered for the wallet decryption was incorrect.</source>
        <translation>كلمة المرور التي تم إدخالها لفك تشفير المحفظة غير صحيحة.</translation>
    </message>
    <message>
        <source>Wallet decryption failed</source>
        <translation>فشل   فك التشفير المحفظة</translation>
    </message>
    <message>
        <source>Wallet passphrase was successfully changed.</source>
        <translation>لقد تم تغير عبارة مرور المحفظة بنجاح</translation>
    </message>
    <message>
        <source>Warning: The Caps Lock key is on!</source>
        <translation>تحذير: مفتاح الحروف الكبيرة مفعل</translation>
    </message>
</context>
<context>
    <name>BanTableModel</name>
    <message>
        <source>IP/Netmask</source>
        <translation>عنوان البروتوكول/قناع</translation>
    </message>
    <message>
        <source>Banned Until</source>
        <translation>محظور حتى</translation>
    </message>
</context>
<context>
    <name>BitcoinGUI</name>
    <message>
        <source>Sign &amp;message...</source>
        <translation>التوقيع و الرسائل</translation>
    </message>
    <message>
        <source>Synchronizing with network...</source>
        <translation>مزامنة مع الشبكة ...</translation>
    </message>
    <message>
        <source>&amp;Overview</source>
        <translation>&amp;نظرة عامة</translation>
    </message>
    <message>
        <source>Node</source>
        <translation>جهاز</translation>
    </message>
    <message>
        <source>Show general overview of wallet</source>
        <translation>إظهار نظرة عامة على المحفظة</translation>
    </message>
    <message>
        <source>&amp;Transactions</source>
        <translation>&amp;المعاملات</translation>
    </message>
    <message>
        <source>Browse transaction history</source>
        <translation>تصفح سجل المعاملات</translation>
    </message>
    <message>
        <source>E&amp;xit</source>
        <translation>خروج</translation>
    </message>
    <message>
        <source>Quit application</source>
        <translation>الخروج من التطبيق</translation>
    </message>
    <message>
        <source>&amp;About %1</source>
        <translation>حوالي %1</translation>
    </message>
    <message>
        <source>Show information about %1</source>
        <translation>أظهر المعلومات حولة %1</translation>
    </message>
    <message>
        <source>About &amp;Qt</source>
        <translation>عن &amp;Qt</translation>
    </message>
    <message>
        <source>Show information about Qt</source>
        <translation>اظهر المعلومات</translation>
    </message>
    <message>
        <source>&amp;Options...</source>
        <translation>&amp;خيارات ...</translation>
    </message>
    <message>
        <source>Modify configuration options for %1</source>
        <translation>تغيير خيارات الإعداد لأساس ل%1</translation>
    </message>
    <message>
        <source>&amp;Encrypt Wallet...</source>
        <translation>&amp;تشفير المحفظة</translation>
    </message>
    <message>
        <source>&amp;Backup Wallet...</source>
        <translation>&amp;نسخ احتياط للمحفظة</translation>
    </message>
    <message>
        <source>&amp;Change Passphrase...</source>
        <translation>&amp;تغيير كلمة المرور</translation>
    </message>
    <message>
        <source>&amp;Sending addresses...</source>
        <translation>&amp;عناوين الإرسال...</translation>
    </message>
    <message>
        <source>&amp;Receiving addresses...</source>
        <translation>&amp;عناوين الاستقبال...</translation>
    </message>
    <message>
        <source>Open &amp;URI...</source>
        <translation>افتح &amp;URI...</translation>
    </message>
    <message>
        <source>Click to disable network activity.</source>
        <translation>اضغط لإلغاء تفعيل الشبكه</translation>
    </message>
    <message>
        <source>Network activity disabled.</source>
        <translation>تم إلغاء تفعيل الشبكه</translation>
    </message>
    <message>
        <source>Click to enable network activity again.</source>
        <translation>اضغط لتفعيل الشبكه مره أخرى</translation>
    </message>
    <message>
        <source>Syncing Headers (%1%)...</source>
        <translation>مزامنة الرؤوس (%1%)...</translation>
    </message>
    <message>
        <source>Reindexing blocks on disk...</source>
        <translation>إعادة فهرسة الكتل على القرص ...</translation>
    </message>
    <message>
        <source>Send coins to a Litecoin address</source>
        <translation>ارسل عملات الى عنوان Litecoin</translation>
    </message>
    <message>
        <source>Backup wallet to another location</source>
        <translation>احفظ نسخة احتياطية للمحفظة في مكان آخر</translation>
    </message>
    <message>
        <source>Change the passphrase used for wallet encryption</source>
        <translation>تغيير كلمة المرور المستخدمة لتشفير المحفظة</translation>
    </message>
    <message>
        <source>&amp;Debug window</source>
        <translation>&amp;نافذة المعالجة</translation>
    </message>
    <message>
        <source>Open debugging and diagnostic console</source>
        <translation>إفتح وحدة التصحيح و التشخيص</translation>
    </message>
    <message>
        <source>&amp;Verify message...</source>
        <translation>&amp;التحقق من الرسالة...</translation>
    </message>
    <message>
        <source>Litecoin</source>
        <translation>بتكوين</translation>
    </message>
    <message>
        <source>Wallet</source>
        <translation>محفظة</translation>
    </message>
    <message>
        <source>&amp;Send</source>
        <translation>&amp;ارسل</translation>
    </message>
    <message>
        <source>&amp;Receive</source>
        <translation>&amp;استقبل</translation>
    </message>
    <message>
        <source>&amp;Show / Hide</source>
        <translation>&amp;عرض / اخفاء</translation>
    </message>
    <message>
        <source>Show or hide the main Window</source>
        <translation>عرض او اخفاء النافذة الرئيسية</translation>
    </message>
    <message>
        <source>Encrypt the private keys that belong to your wallet</source>
        <translation>تشفير المفتاح الخاص بمحفظتك</translation>
    </message>
    <message>
        <source>Sign messages with your Litecoin addresses to prove you own them</source>
        <translation>وقَع الرسائل بواسطة ال: Litecoin الخاص بك لإثبات امتلاكك لهم</translation>
    </message>
    <message>
        <source>Verify messages to ensure they were signed with specified Litecoin addresses</source>
        <translation>تحقق من الرسائل للتأكد من أنَها وُقعت برسائل Litecoin محدَدة</translation>
    </message>
    <message>
        <source>&amp;File</source>
        <translation>&amp;ملف</translation>
    </message>
    <message>
        <source>&amp;Settings</source>
        <translation>&amp;الاعدادات</translation>
    </message>
    <message>
        <source>&amp;Help</source>
        <translation>&amp;مساعدة</translation>
    </message>
    <message>
        <source>Tabs toolbar</source>
        <translation>شريط أدوات علامات التبويب</translation>
    </message>
    <message>
        <source>Request payments (generates QR codes and litecoin: URIs)</source>
        <translation>أطلب دفعات (يولد كودات الرمز المربع وبيت كوين: العناوين المعطاة)</translation>
    </message>
    <message>
        <source>Show the list of used sending addresses and labels</source>
        <translation>عرض قائمة عناوين الإرسال المستخدمة والملصقات</translation>
    </message>
    <message>
        <source>Show the list of used receiving addresses and labels</source>
        <translation>عرض قائمة عناوين الإستقبال المستخدمة والملصقات</translation>
    </message>
    <message>
        <source>Open a litecoin: URI or payment request</source>
        <translation>فتح URI : Litecoin أو طلب دفع</translation>
    </message>
    <message>
        <source>&amp;Command-line options</source>
        <translation>&amp;خيارات سطر الأوامر</translation>
    </message>
    <message numerus="yes">
        <source>%n active connection(s) to Bitcoin network</source>
        <translation><numerusform>%n اتصال نشطة بشبكة بتكوين</numerusform><numerusform>%n اتصال نشطة بشبكة بتكوين</numerusform><numerusform>%n اتصال نشطة بشبكة بتكوين</numerusform><numerusform>%n اتصالات نشطة بشبكة بتكوين</numerusform><numerusform>%n اتصالات نشطة بشبكة بتكوين</numerusform><numerusform>%n اتصالات نشطة بشبكة بتكوين</numerusform></translation>
    </message>
    <message>
        <source>Indexing blocks on disk...</source>
        <translation>ترتيب فهرسة الكتل على القرص...</translation>
    </message>
    <message>
        <source>Processing blocks on disk...</source>
        <translation>معالجة الكتل على القرص...</translation>
    </message>
    <message numerus="yes">
        <source>Processed %n block(s) of transaction history.</source>
        <translation><numerusform>تمت معالجة %n كتلة من محفوظات المعاملة.</numerusform><numerusform>تمت معالجة %n كتلة من محفوظات المعاملة.</numerusform><numerusform>تمت معالجة %n كتلة من محفوظات المعاملة.</numerusform><numerusform>تمت معالجة %n كتلات من محفوظات المعاملة.</numerusform><numerusform>تمت معالجة %n كتلات من محفوظات المعاملة.</numerusform><numerusform>تمت معالجة %n كتلات من محفوظات المعاملة.</numerusform></translation>
    </message>
    <message>
        <source>%1 behind</source>
        <translation>خلف %1</translation>
    </message>
    <message>
        <source>Last received block was generated %1 ago.</source>
        <translation>تم توليد الكتلة المستقبلة الأخيرة منذ %1.</translation>
    </message>
    <message>
        <source>Transactions after this will not yet be visible.</source>
        <translation>المعاملات بعد ذلك لن تكون مريئة بعد.</translation>
    </message>
    <message>
        <source>Error</source>
        <translation>خطأ</translation>
    </message>
    <message>
        <source>Warning</source>
        <translation>تحذير</translation>
    </message>
    <message>
        <source>Information</source>
        <translation>معلومات</translation>
    </message>
    <message>
        <source>Up to date</source>
        <translation>محدث</translation>
    </message>
    <message>
        <source>Show the %1 help message to get a list with possible Litecoin command-line options</source>
        <translation>بين اشارة المساعدة %1 للحصول على قائمة من خيارات اوامر البت كوين المحتملة </translation>
    </message>
    <message>
        <source>%1 client</source>
        <translation>الزبون %1</translation>
    </message>
    <message>
        <source>Connecting to peers...</source>
        <translation>اتصال إلي القرناء...</translation>
    </message>
    <message>
        <source>Catching up...</source>
        <translation>اللحاق بالركب ...</translation>
    </message>
    <message>
        <source>Date: %1
</source>
        <translation>التاريخ %1


</translation>
    </message>
    <message>
        <source>Amount: %1
</source>
        <translation>الكمية %1
</translation>
    </message>
    <message>
        <source>Type: %1
</source>
        <translation>نوع %1
</translation>
    </message>
    <message>
        <source>Label: %1
</source>
        <translation>علامه: %1
</translation>
    </message>
    <message>
        <source>Address: %1
</source>
        <translation>عنوان %1
</translation>
    </message>
    <message>
        <source>Sent transaction</source>
        <translation>المعاملات  المرسلة</translation>
    </message>
    <message>
        <source>Incoming transaction</source>
        <translation>المعاملات الواردة</translation>
    </message>
    <message>
        <source>HD key generation is &lt;b&gt;enabled&lt;/b&gt;</source>
        <translation>توليد المفاتيح الهرمية الحتمية HD &lt;b&gt;مفعل&lt;/b&gt;</translation>
    </message>
    <message>
        <source>HD key generation is &lt;b&gt;disabled&lt;/b&gt;</source>
        <translation>توليد المفاتيح الهرمية الحتمية HD &lt;b&gt;معطل&lt;/b&gt;</translation>
    </message>
    <message>
        <source>Wallet is &lt;b&gt;encrypted&lt;/b&gt; and currently &lt;b&gt;unlocked&lt;/b&gt;</source>
        <translation>المحفظة &lt;b&gt;مشفرة&lt;/b&gt; و &lt;b&gt;مفتوحة&lt;/b&gt; حاليا</translation>
    </message>
    <message>
        <source>Wallet is &lt;b&gt;encrypted&lt;/b&gt; and currently &lt;b&gt;locked&lt;/b&gt;</source>
        <translation>المحفظة &lt;b&gt;مشفرة&lt;/b&gt; و &lt;b&gt;مقفلة&lt;/b&gt; حاليا</translation>
    </message>
    <message>
        <source>A fatal error occurred. Litecoin can no longer continue safely and will quit.</source>
        <translation>خطأ فادح حدث . لا يمكن اتمام Litecoin بامان سيتم الخروج</translation>
    </message>
</context>
<context>
    <name>CoinControlDialog</name>
    <message>
        <source>Coin Selection</source>
        <translation>اختيار العمله</translation>
    </message>
    <message>
        <source>Quantity:</source>
        <translation>الكمية :</translation>
    </message>
    <message>
        <source>Bytes:</source>
        <translation>بايت</translation>
    </message>
    <message>
        <source>Amount:</source>
        <translation>القيمة :</translation>
    </message>
    <message>
        <source>Fee:</source>
        <translation>رسوم :</translation>
    </message>
    <message>
        <source>Dust:</source>
        <translation>غبار:</translation>
    </message>
    <message>
        <source>After Fee:</source>
        <translation>بعد الرسوم :</translation>
    </message>
    <message>
        <source>Change:</source>
        <translation>تعديل :</translation>
    </message>
    <message>
        <source>(un)select all</source>
        <translation>عدم اختيار الجميع</translation>
    </message>
    <message>
        <source>Tree mode</source>
        <translation>صيغة الشجرة</translation>
    </message>
    <message>
        <source>List mode</source>
        <translation>صيغة القائمة</translation>
    </message>
    <message>
        <source>Amount</source>
        <translation>مبلغ</translation>
    </message>
    <message>
        <source>Received with label</source>
        <translation>مستقبل مع ملصق</translation>
    </message>
    <message>
        <source>Received with address</source>
        <translation>مستقبل مع عنوان</translation>
    </message>
    <message>
        <source>Date</source>
        <translation>تاريخ</translation>
    </message>
    <message>
        <source>Confirmations</source>
        <translation>تأكيدات</translation>
    </message>
    <message>
        <source>Confirmed</source>
        <translation>تأكيد</translation>
    </message>
    <message>
        <source>Copy address</source>
        <translation>  انسخ عنوان</translation>
    </message>
    <message>
        <source>Copy label</source>
        <translation> انسخ التسمية</translation>
    </message>
    <message>
        <source>Copy amount</source>
        <translation>نسخ الكمية</translation>
    </message>
    <message>
        <source>Copy transaction ID</source>
        <translation>نسخ رقم العملية</translation>
    </message>
    <message>
        <source>Lock unspent</source>
        <translation>قفل غير المنفق</translation>
    </message>
    <message>
        <source>Unlock unspent</source>
        <translation>فتح غير المنفق</translation>
    </message>
    <message>
        <source>Copy quantity</source>
        <translation>نسخ الكمية </translation>
    </message>
    <message>
        <source>Copy fee</source>
        <translation>نسخ الرسوم</translation>
    </message>
    <message>
        <source>Copy after fee</source>
        <translation>نسخ بعد الرسوم</translation>
    </message>
    <message>
        <source>Copy bytes</source>
        <translation>نسخ البايتات </translation>
    </message>
    <message>
        <source>Copy dust</source>
        <translation>نسخ الغبار</translation>
    </message>
    <message>
        <source>Copy change</source>
        <translation>نسخ التعديل</translation>
    </message>
    <message>
        <source>yes</source>
        <translation>نعم</translation>
    </message>
    <message>
        <source>no</source>
        <translation>لا</translation>
    </message>
    <message>
        <source>This label turns red if any recipient receives an amount smaller than the current dust threshold.</source>
        <translation>يتحول هذا الملصق إلى اللون الأحمر إذا تلقى أي مستلم كمية أصغر من عتبة الغبار الحالية.</translation>
    </message>
    <message>
        <source>Can vary +/- %1 satoshi(s) per input.</source>
        <translation>يمكن أن يختلف +/- %1 من ساتوشي(s) لكل إدخال.</translation>
    </message>
    <message>
        <source>(no label)</source>
        <translation>(لا وصف)</translation>
    </message>
    <message>
        <source>(change)</source>
        <translation>(تغير)</translation>
    </message>
</context>
<context>
    <name>EditAddressDialog</name>
    <message>
        <source>Edit Address</source>
        <translation>عدل العنوان</translation>
    </message>
    <message>
        <source>&amp;Label</source>
        <translation>&amp;وصف</translation>
    </message>
    <message>
        <source>The label associated with this address list entry</source>
        <translation>الملصق المرتبط بقائمة العناوين المدخلة</translation>
    </message>
    <message>
        <source>The address associated with this address list entry. This can only be modified for sending addresses.</source>
        <translation>العنوان المرتبط بقائمة العناوين المدخلة. و التي يمكن تعديلها فقط بواسطة ارسال العناوين</translation>
    </message>
    <message>
        <source>&amp;Address</source>
        <translation>&amp;العنوان</translation>
    </message>
    <message>
        <source>New receiving address</source>
        <translation>عنوان أستلام جديد</translation>
    </message>
    <message>
        <source>New sending address</source>
        <translation>عنوان إرسال جديد</translation>
    </message>
    <message>
        <source>Edit receiving address</source>
        <translation>تعديل عنوان الأستلام</translation>
    </message>
    <message>
        <source>Edit sending address</source>
        <translation>تعديل عنوان الارسال</translation>
    </message>
    <message>
        <source>The entered address "%1" is not a valid Litecoin address.</source>
        <translation>العنوان المدخل "%1" ليس عنوان بيت كوين صحيح.</translation>
    </message>
    <message>
        <source>The entered address "%1" is already in the address book.</source>
        <translation>هدا العنوان "%1" موجود مسبقا في دفتر العناوين</translation>
    </message>
    <message>
        <source>Could not unlock wallet.</source>
        <translation> يمكن فتح المحفظة.</translation>
    </message>
    <message>
        <source>New key generation failed.</source>
        <translation>فشل توليد مفتاح جديد.</translation>
    </message>
</context>
<context>
    <name>FreespaceChecker</name>
    <message>
        <source>A new data directory will be created.</source>
        <translation>سيتم انشاء دليل بيانات جديد.</translation>
    </message>
    <message>
        <source>name</source>
        <translation>الاسم</translation>
    </message>
    <message>
        <source>Directory already exists. Add %1 if you intend to create a new directory here.</source>
        <translation>الدليل موجوج بالفعل. أضف %1 اذا نويت إنشاء دليل جديد هنا.</translation>
    </message>
    <message>
        <source>Path already exists, and is not a directory.</source>
        <translation>المسار موجود بالفعل، وهو ليس دليلاً.</translation>
    </message>
    <message>
        <source>Cannot create data directory here.</source>
        <translation>لا يمكن انشاء دليل بيانات هنا .</translation>
    </message>
</context>
<context>
    <name>HelpMessageDialog</name>
    <message>
        <source>version</source>
        <translation>النسخة</translation>
    </message>
    <message>
        <source>(%1-bit)</source>
        <translation>(%1-بت)</translation>
    </message>
    <message>
        <source>About %1</source>
        <translation>حوالي %1</translation>
    </message>
    <message>
        <source>Command-line options</source>
        <translation>خيارات سطر الأوامر</translation>
    </message>
    <message>
        <source>Usage:</source>
        <translation>المستخدم</translation>
    </message>
    <message>
        <source>command-line options</source>
        <translation>خيارات سطر الأوامر</translation>
    </message>
    <message>
        <source>UI Options:</source>
        <translation>خيارات واجهة المستخدم</translation>
    </message>
    <message>
        <source>Choose data directory on startup (default: %u)</source>
        <translation>اختر دليل البيانات عند بدء التشغير (افتراضي: %u)</translation>
    </message>
    <message>
        <source>Set language, for example "de_DE" (default: system locale)</source>
        <translation>أضع لغة, على سبيل المثال " de_DE "  (افتراضي:- مكان النظام)</translation>
    </message>
    <message>
        <source>Start minimized</source>
        <translation>البدء مصغراً</translation>
    </message>
    <message>
        <source>Set SSL root certificates for payment request (default: -system-)</source>
        <translation>أضع شهادة بروتوكول الشبقة الأمنية لطلب المدفوع (افتراضي: -نظام-)</translation>
    </message>
    <message>
        <source>Show splash screen on startup (default: %u)</source>
        <translation>أظهر شاشة البداية عند بدء التشغيل (افتراضي: %u)</translation>
    </message>
    <message>
        <source>Reset all settings changed in the GUI</source>
        <translation>اعد تعديل جميع النظم المتغيرة في GUI</translation>
    </message>
</context>
<context>
    <name>Intro</name>
    <message>
        <source>Welcome</source>
        <translation>أهلا</translation>
    </message>
    <message>
        <source>Welcome to %1.</source>
        <translation> اهلا بكم في %1</translation>
    </message>
    <message>
        <source>As this is the first time the program is launched, you can choose where %1 will store its data.</source>
        <translation>بما انه هذه اول مرة لانطلاق هذا البرنامج, فيمكنك ان تختار اين سيخزن %1 بياناته</translation>
    </message>
    <message>
        <source>When you click OK, %1 will begin to download and process the full %4 block chain (%2GB) starting with the earliest transactions in %3 when %4 initially launched.</source>
        <translation>عند النقر على "موافق" ، سيبدأ %1 في تنزيل ومعالجة سلسلة الكتل %4 الكاملة (%2 جيجابايت) بدءًا من المعاملات الأقدم في %3 عند تشغيل %4 في البداية.</translation>
    </message>
    <message>
        <source>This initial synchronisation is very demanding, and may expose hardware problems with your computer that had previously gone unnoticed. Each time you run %1, it will continue downloading where it left off.</source>
        <translation>تُعد هذه المزامنة الأولية أمرًا شاقًا للغاية، وقد تعرض جهاز الكمبيوتر الخاص بك للمشاكل الذي لم يلاحظها أحد سابقًا. في كل مرة تقوم فيها بتشغيل %1، سيتابع التحميل من حيث تم التوقف.</translation>
    </message>
    <message>
        <source>If you have chosen to limit block chain storage (pruning), the historical data must still be downloaded and processed, but will be deleted afterward to keep your disk usage low.</source>
        <translation>إذا كنت قد اخترت تقييد تخزين سلسلة الكتل (التجريد)، فيجب تحميل البيانات القديمة ومعالجتها، ولكن سيتم حذفها بعد ذلك للحفاظ على انخفاض استخدام القرص.</translation>
    </message>
    <message>
        <source>Use the default data directory</source>
        <translation>استخدام دليل البانات الافتراضي</translation>
    </message>
    <message>
        <source>Use a custom data directory:</source>
        <translation>استخدام دليل بيانات مخصص:</translation>
    </message>
    <message>
        <source>Litecoin</source>
        <translation>بتكوين</translation>
    </message>
    <message>
        <source>At least %1 GB of data will be stored in this directory, and it will grow over time.</source>
        <translation>سيتم تخزين %1 جيجابايت على الأقل من البيانات في هذا الدليل، وستنمو مع الوقت.</translation>
    </message>
    <message>
        <source>Approximately %1 GB of data will be stored in this directory.</source>
        <translation>سيتم تخزين %1 جيجابايت تقريباً من البيانات في هذا الدليل.</translation>
    </message>
    <message>
        <source>%1 will download and store a copy of the Bitcoin block chain.</source>
        <translation>سيقوم %1 بتنزيل نسخة من سلسلة كتل بتكوين وتخزينها.</translation>
    </message>
    <message>
        <source>The wallet will also be stored in this directory.</source>
        <translation>سوف يتم تخزين المحفظة في هذا الدليل.</translation>
    </message>
    <message>
        <source>Error: Specified data directory "%1" cannot be created.</source>
        <translation>خطأ: لا يمكن تكوين دليل بيانات مخصص ل %1</translation>
    </message>
    <message>
        <source>Error</source>
        <translation>خطأ</translation>
    </message>
    <message numerus="yes">
        <source>%n GB of free space available</source>
        <translation><numerusform>%n جيجابايت من المساحة المتوفرة</numerusform><numerusform>%n جيجابايت من المساحة المتوفرة</numerusform><numerusform>%n جيجابايت من المساحة المتوفرة</numerusform><numerusform>%n جيجابايت من المساحة المتوفرة</numerusform><numerusform>%n جيجابايت من المساحة المتوفرة</numerusform><numerusform>%n جيجابايت من المساحة المتوفرة</numerusform></translation>
    </message>
    <message numerus="yes">
        <source>(of %n GB needed)</source>
        <translation><numerusform>(من %n جيجابايت اللازمة)</numerusform><numerusform>(من %n جيجابايت اللازمة)</numerusform><numerusform>(من %n جيجابايت اللازمة)</numerusform><numerusform>(من %n جيجابايت اللازمة)</numerusform><numerusform>(من %n جيجابايت اللازمة)</numerusform><numerusform>(من %n جيجابايت اللازمة)</numerusform></translation>
    </message>
</context>
<context>
    <name>ModalOverlay</name>
    <message>
        <source>Form</source>
        <translation>نمودج</translation>
    </message>
    <message>
        <source>Recent transactions may not yet be visible, and therefore your wallet's balance might be incorrect. This information will be correct once your wallet has finished synchronizing with the bitcoin network, as detailed below.</source>
        <translation>قد لا تكون المعاملات الأخيرة مرئية بعد، وبالتالي قد يكون رصيد محفظتك غير صحيح. ستكون هذه المعلومات صحيحة بمجرد الانتهاء من محفظتك مع شبكة البيتكوين، كما هو مفصل أدناه.</translation>
    </message>
    <message>
        <source>Attempting to spend bitcoins that are affected by not-yet-displayed transactions will not be accepted by the network.</source>
        <translation>لن تقبل الشبكة محاولة إنفاق البتكوين المتأثرة بالمعاملات التي لم يتم عرضها بعد.</translation>
    </message>
    <message>
        <source>Number of blocks left</source>
        <translation>عدد الكتل الفاضلة</translation>
    </message>
    <message>
        <source>Unknown...</source>
        <translation>غير معرف</translation>
    </message>
    <message>
        <source>Last block time</source>
        <translation>اخر وقت الكتلة</translation>
    </message>
    <message>
        <source>Progress</source>
        <translation>تقدم</translation>
    </message>
    <message>
        <source>Progress increase per hour</source>
        <translation>تقدم يزيد بلساعة</translation>
    </message>
    <message>
        <source>calculating...</source>
        <translation>تحسب الان...</translation>
    </message>
    <message>
        <source>Estimated time left until synced</source>
        <translation>الوقت المتبقي للمزامنة</translation>
    </message>
    <message>
        <source>Hide</source>
        <translation>إخفاء</translation>
    </message>
    <message>
        <source>Unknown. Syncing Headers (%1)...</source>
        <translation>غير معروف. مزامنة الرؤوس (%1) ...</translation>
    </message>
</context>
<context>
    <name>OpenURIDialog</name>
    <message>
        <source>Open URI</source>
        <translation>افتح URL</translation>
    </message>
    <message>
        <source>Open payment request from URI or file</source>
        <translation>حدد طلب الدفع من ملف او URI</translation>
    </message>
    <message>
        <source>URI:</source>
        <translation>العنوان:</translation>
    </message>
    <message>
        <source>Select payment request file</source>
        <translation>حدد ملف طلب الدفع</translation>
    </message>
    <message>
        <source>Select payment request file to open</source>
        <translation>حدد ملف طلب الدفع لفتحه</translation>
    </message>
</context>
<context>
    <name>OptionsDialog</name>
    <message>
        <source>Options</source>
        <translation>خيارات ...</translation>
    </message>
    <message>
        <source>&amp;Main</source>
        <translation>&amp;الرئيسي</translation>
    </message>
    <message>
        <source>Automatically start %1 after logging in to the system.</source>
        <translation>ابدأ تلقائيًا %1 بعد تسجيل الدخول إلى النظام.</translation>
    </message>
    <message>
        <source>&amp;Start %1 on system login</source>
        <translation>تشغيل %1 عند الدخول إلى النظام</translation>
    </message>
    <message>
        <source>Size of &amp;database cache</source>
        <translation>حجم ذاكرة التخزين المؤقت لقاعدة البيانات</translation>
    </message>
    <message>
        <source>MB</source>
        <translation>م ب</translation>
    </message>
    <message>
        <source>Number of script &amp;verification threads</source>
        <translation>عدد مؤشرات التحقق من البرنامج النصي</translation>
    </message>
    <message>
        <source>Shows if the supplied default SOCKS5 proxy is used to reach peers via this network type.</source>
        <translation>إظهار ما إذا كان وكيل SOCKS5 الافتراضي الموفر تم استخدامه للوصول إلى النظراء عبر نوع الشبكة هذا.</translation>
    </message>
    <message>
        <source>Use separate SOCKS&amp;5 proxy to reach peers via Tor hidden services:</source>
        <translation>استخدام وكيل SOCKS5 منفصل للوصول إلى الأقران عبر خدمات Tor المخفية:</translation>
    </message>
    <message>
        <source>Hide the icon from the system tray.</source>
        <translation>إخفاء الآيقونة من صينية النظام.</translation>
    </message>
    <message>
        <source>&amp;Hide tray icon</source>
        <translation>اخفاء آيقونة الصينية</translation>
    </message>
    <message>
        <source>Minimize instead of exit the application when the window is closed. When this option is enabled, the application will be closed only after selecting Exit in the menu.</source>
        <translation>التصغير بدلاً من الخروج من التطبيق عند إغلاق النافذة. عند تفعيل هذا الخيار، سيتم إغلاق التطبيق فقط بعد اختيار الخروج من القائمة.</translation>
    </message>
    <message>
        <source>Active command-line options that override above options:</source>
        <translation>خيارات سطر الأوامر النشطة التي تتجاوز الخيارات أعلاه:</translation>
    </message>
    <message>
        <source>Open the %1 configuration file from the working directory.</source>
        <translation>فتح ملف الإعدادات %1 من الدليل العامل.</translation>
    </message>
    <message>
        <source>Open Configuration File</source>
        <translation>فتح ملف الإعدادات</translation>
    </message>
    <message>
        <source>Reset all client options to default.</source>
        <translation>إعادة تعيين كل إعدادات العميل للحالة الإفتراضية.</translation>
    </message>
    <message>
        <source>&amp;Reset Options</source>
        <translation>&amp;استعادة الخيارات</translation>
    </message>
    <message>
        <source>&amp;Network</source>
        <translation>&amp;الشبكة</translation>
    </message>
    <message>
        <source>W&amp;allet</source>
        <translation>&amp;محفظة</translation>
    </message>
    <message>
        <source>Expert</source>
        <translation>تصدير</translation>
    </message>
    <message>
        <source>Enable coin &amp;control features</source>
        <translation>تفعيل ميزات التحكم في العملة</translation>
    </message>
    <message>
        <source>&amp;Spend unconfirmed change</source>
        <translation>دفع الفكة غير المؤكدة</translation>
    </message>
    <message>
        <source>Map port using &amp;UPnP</source>
        <translation>ربط المنفذ باستخدام UPnP</translation>
    </message>
    <message>
        <source>Accept connections from outside.</source>
        <translation>قبول الاتصالات من الخارج.</translation>
    </message>
    <message>
        <source>Allow incomin&amp;g connections</source>
        <translation>السماح بالاتصالات الواردة.</translation>
    </message>
    <message>
        <source>Connect to the Bitcoin network through a SOCKS5 proxy.</source>
        <translation>الاتصال بشبكة البتكوين عبر وكيل SOCKS5.</translation>
    </message>
    <message>
        <source>&amp;Connect through SOCKS5 proxy (default proxy):</source>
        <translation>الاتصال من خلال وكيل SOCKS5 (الوكيل الافتراضي):</translation>
    </message>
    <message>
        <source>Proxy &amp;IP:</source>
        <translation>بروكسي &amp;اي بي:</translation>
    </message>
    <message>
        <source>&amp;Port:</source>
        <translation>&amp;المنفذ:</translation>
    </message>
    <message>
        <source>Port of the proxy (e.g. 9050)</source>
        <translation>منفذ البروكسي (مثلا 9050)</translation>
    </message>
    <message>
        <source>Used for reaching peers via:</source>
        <translation>مستخدم للاتصال بالاصدقاء من خلال:</translation>
    </message>
    <message>
        <source>IPv4</source>
        <translation>IPv4</translation>
    </message>
    <message>
        <source>IPv6</source>
        <translation>IPv6</translation>
    </message>
    <message>
        <source>Tor</source>
        <translation>تور</translation>
    </message>
    <message>
        <source>Connect to the Bitcoin network through a separate SOCKS5 proxy for Tor hidden services.</source>
        <translation>قم بالاتصال بشبكة بتكوين عبر وكيل SOCKS5 منفصل لخدمات تور المخفية.</translation>
    </message>
    <message>
        <source>&amp;Window</source>
        <translation>نافذه</translation>
    </message>
    <message>
        <source>Show only a tray icon after minimizing the window.</source>
        <translation>إظهار آيقونة الصينية فقط بعد تصغير النافذة.</translation>
    </message>
    <message>
        <source>&amp;Minimize to the tray instead of the taskbar</source>
        <translation>التصغير إلى صينية النظام بدلاً من شريط المهام</translation>
    </message>
    <message>
        <source>M&amp;inimize on close</source>
        <translation>تصغير عند الإغلاق</translation>
    </message>
    <message>
        <source>&amp;Display</source>
        <translation>&amp;عرض</translation>
    </message>
    <message>
        <source>User Interface &amp;language:</source>
        <translation>واجهة المستخدم &amp;اللغة:</translation>
    </message>
    <message>
        <source>&amp;Unit to show amounts in:</source>
        <translation>الوحدة لإظهار المبالغ فيها:</translation>
    </message>
    <message>
        <source>Choose the default subdivision unit to show in the interface and when sending coins.</source>
        <translation>اختر وحدة التقسيم الفرعية الافتراضية للعرض في الواجهة وعند إرسال العملات.</translation>
    </message>
    <message>
        <source>Whether to show coin control features or not.</source>
        <translation>ما اذا أردت إظهار ميزات التحكم في العملة أم لا.</translation>
    </message>
    <message>
        <source>&amp;Third party transaction URLs</source>
        <translation>العناوين (URL) لجهات خارجية</translation>
    </message>
    <message>
        <source>&amp;OK</source>
        <translation>تم</translation>
    </message>
    <message>
        <source>&amp;Cancel</source>
        <translation>الغاء</translation>
    </message>
    <message>
        <source>default</source>
        <translation>الافتراضي</translation>
    </message>
    <message>
        <source>none</source>
        <translation>لا شيء</translation>
    </message>
    <message>
        <source>Confirm options reset</source>
        <translation>تأكيد استعادة الخيارات</translation>
    </message>
    <message>
        <source>Client restart required to activate changes.</source>
        <translation>يتطلب إعادة تشغيل العميل لتفعيل التغييرات.</translation>
    </message>
    <message>
        <source>Client will be shut down. Do you want to proceed?</source>
        <translation>سوف يتم إيقاف العميل تماماً. هل تريد الإستمرار؟</translation>
    </message>
    <message>
        <source>Configuration options</source>
        <translation>إعداد الخيارات</translation>
    </message>
    <message>
        <source>Error</source>
        <translation>خطأ</translation>
    </message>
    <message>
        <source>The configuration file could not be opened.</source>
        <translation>لم تتمكن من فتح ملف الإعدادات.</translation>
    </message>
    <message>
        <source>This change would require a client restart.</source>
        <translation>هذا التغيير يتطلب إعادة تشغيل العميل بشكل كامل.</translation>
    </message>
    <message>
        <source>The supplied proxy address is invalid.</source>
        <translation>عنوان الوكيل توفيره غير صالح.</translation>
    </message>
</context>
<context>
    <name>OverviewPage</name>
    <message>
        <source>Form</source>
        <translation>نمودج</translation>
    </message>
    <message>
        <source>The displayed information may be out of date. Your wallet automatically synchronizes with the Bitcoin network after a connection is established, but this process has not completed yet.</source>
        <translation>قد تكون المعلومات المعروضة قديمة. تتزامن محفظتك تلقائيًا مع شبكة البتكوين بعد إنشاء الاتصال، ولكن هذه العملية لم تكتمل بعد.</translation>
    </message>
    <message>
        <source>Watch-only:</source>
        <translation>مشاهدة فقط:</translation>
    </message>
    <message>
        <source>Available:</source>
        <translation>متوفر</translation>
    </message>
    <message>
        <source>Your current spendable balance</source>
        <translation>رصيدك القابل للصرف</translation>
    </message>
    <message>
        <source>Pending:</source>
        <translation>معلق:</translation>
    </message>
    <message>
        <source>Total of transactions that have yet to be confirmed, and do not yet count toward the spendable balance</source>
        <translation>إجمالي المعاملات التي لم يتم تأكيدها بعد ولا تحتسب ضمن الرصيد القابل للانفاق</translation>
    </message>
    <message>
        <source>Immature:</source>
        <translation>غير ناضجة</translation>
    </message>
    <message>
        <source>Mined balance that has not yet matured</source>
        <translation>الرصيد المعدّن الذي لم ينضج بعد</translation>
    </message>
    <message>
        <source>Balances</source>
        <translation>الأرصدة</translation>
    </message>
    <message>
        <source>Total:</source>
        <translation>المجموع:</translation>
    </message>
    <message>
        <source>Your current total balance</source>
        <translation>رصيدك الكلي الحالي</translation>
    </message>
    <message>
        <source>Your current balance in watch-only addresses</source>
        <translation>رصيدك الحالي في العناوين المشاهدة فقط</translation>
    </message>
    <message>
        <source>Spendable:</source>
        <translation>قابل للصرف:</translation>
    </message>
    <message>
        <source>Recent transactions</source>
        <translation>أحدث المعاملات</translation>
    </message>
    <message>
        <source>Unconfirmed transactions to watch-only addresses</source>
        <translation>معاملات غير مؤكدة للعناوين المشاهدة فقط</translation>
    </message>
    <message>
        <source>Mined balance in watch-only addresses that has not yet matured</source>
        <translation>الرصيد المعدّن في العناوين المشاهدة فقط التي لم تنضج بعد</translation>
    </message>
    <message>
        <source>Current total balance in watch-only addresses</source>
        <translation>الرصيد الإجمالي الحالي في العناوين المشاهدة فقط</translation>
    </message>
</context>
<context>
    <name>PaymentServer</name>
    <message>
        <source>Payment request error</source>
        <translation>خطأ في طلب الدفع</translation>
    </message>
    <message>
        <source>Cannot start bitcoin: click-to-pay handler</source>
        <translation>لا يمكن تشغيل بتكوين: معالج النقر للدفع</translation>
    </message>
    <message>
        <source>URI handling</source>
        <translation>التعامل مع العنوان</translation>
    </message>
    <message>
        <source>Invalid payment address %1</source>
        <translation>عنوان الدفع غير صالح %1</translation>
    </message>
    <message>
        <source>URI cannot be parsed! This can be caused by an invalid Bitcoin address or malformed URI parameters.</source>
        <translation>لا يمكن تحليل العنوان (URI)! يمكن أن يحدث هذا بسبب عنوان بتكوين غير صالح أو معلمات عنوان (URI) غير صحيحة.</translation>
    </message>
    <message>
        <source>Payment request file handling</source>
        <translation>التعامل مع ملف طلب الدفع</translation>
    </message>
    <message>
        <source>Payment request file cannot be read! This can be caused by an invalid payment request file.</source>
        <translation>لا يمكن قراءة ملف طلب الدفع! يمكن أن يحدث هذا بسبب ملف لطلب الدفع غير صالح.</translation>
    </message>
    <message>
        <source>Payment request rejected</source>
        <translation>تم رفض طلب الدفع</translation>
    </message>
    <message>
        <source>Payment request network doesn't match client network.</source>
        <translation>لا تتطابق شبكة طلب الدفع مع شبكة العميل.</translation>
    </message>
    <message>
        <source>Payment request expired.</source>
        <translation>انتهاء صلاحية طلب الدفع.</translation>
    </message>
    <message>
        <source>Payment request is not initialized.</source>
        <translation>لم يتم تهيئة طلب الدفع.</translation>
    </message>
    <message>
        <source>Unverified payment requests to custom payment scripts are unsupported.</source>
        <translation>طلبات الدفع غير المؤكدة إلى نصوص الدفع المخصصة غير مدعومة.</translation>
    </message>
    <message>
        <source>Invalid payment request.</source>
        <translation>طلب دفع غير صالح.</translation>
    </message>
    <message>
        <source>Requested payment amount of %1 is too small (considered dust).</source>
        <translation>المبلغ المطلوب للدفع %1 صغير جداً (يعتبر غبار).</translation>
    </message>
    <message>
        <source>Refund from %1</source>
        <translation>إعادة مال من %1</translation>
    </message>
    <message>
        <source>Payment request %1 is too large (%2 bytes, allowed %3 bytes).</source>
        <translation>طلب الدفع %1 كبير جداً (%2 بايت، المسموح به %3 بايت).</translation>
    </message>
    <message>
        <source>Error communicating with %1: %2</source>
        <translation>حدث خطأ في الاتصال بـ %1: %2</translation>
    </message>
    <message>
        <source>Payment request cannot be parsed!</source>
        <translation>لا يمكن تحليل طلب الدفع!</translation>
    </message>
    <message>
        <source>Bad response from server %1</source>
        <translation>استجابة سيئة من الملقم %1</translation>
    </message>
    <message>
        <source>Network request error</source>
        <translation>خطأ في طلب الشبكة</translation>
    </message>
    <message>
        <source>Payment acknowledged</source>
        <translation>اعتراف بالدفع</translation>
    </message>
</context>
<context>
    <name>PeerTableModel</name>
    <message>
        <source>User Agent</source>
        <translation>وكيل المستخدم</translation>
    </message>
    <message>
        <source>Node/Service</source>
        <translation>عقدة/خدمة</translation>
    </message>
    <message>
        <source>NodeId</source>
        <translation>رقم العقدة</translation>
    </message>
    <message>
        <source>Ping</source>
        <translation>رنين</translation>
    </message>
    <message>
        <source>Sent</source>
        <translation>تم الإرسال</translation>
    </message>
    <message>
        <source>Received</source>
        <translation>إستقبل</translation>
    </message>
</context>
<context>
    <name>QObject</name>
    <message>
        <source>Amount</source>
        <translation>مبلغ</translation>
    </message>
    <message>
        <source>Enter a Bitcoin address (e.g. %1)</source>
        <translation>ادخل عنوان محفطة البتكوين (مثال %1)</translation>
    </message>
    <message>
        <source>%1 d</source>
        <translation>%1 يوم</translation>
    </message>
    <message>
        <source>%1 h</source>
        <translation>%1 ساعة</translation>
    </message>
    <message>
        <source>%1 m</source>
        <translation>%1 دقيقة</translation>
    </message>
    <message>
        <source>%1 s</source>
        <translation>%1 ثانية</translation>
    </message>
    <message>
        <source>None</source>
        <translation>لا شيء</translation>
    </message>
    <message>
        <source>N/A</source>
        <translation>غير معروف</translation>
    </message>
    <message>
        <source>%1 ms</source>
        <translation>%1 جزء من الثانية</translation>
    </message>
    <message numerus="yes">
        <source>%n second(s)</source>
        <translation><numerusform>%n ثانية</numerusform><numerusform>%n ثانية</numerusform><numerusform>%n ثانية</numerusform><numerusform>%n ثواني</numerusform><numerusform>%n ثانية</numerusform><numerusform>%n ثانية</numerusform></translation>
    </message>
    <message numerus="yes">
        <source>%n minute(s)</source>
        <translation><numerusform>%n دقيقة</numerusform><numerusform>%n دقيقة</numerusform><numerusform>%n دقيقة</numerusform><numerusform>%n دقائق</numerusform><numerusform>%n دقيقة</numerusform><numerusform>%n دقيقة</numerusform></translation>
    </message>
    <message numerus="yes">
        <source>%n hour(s)</source>
        <translation><numerusform>%n ساعة</numerusform><numerusform>%n ساعة</numerusform><numerusform>%n ساعة</numerusform><numerusform>%n ساعة</numerusform><numerusform>%n ساعات</numerusform><numerusform>%n ساعة</numerusform></translation>
    </message>
    <message numerus="yes">
        <source>%n day(s)</source>
        <translation><numerusform>%n يوم</numerusform><numerusform>%n يوم</numerusform><numerusform>%n يوم</numerusform><numerusform>%n أيام</numerusform><numerusform>%n يوم</numerusform><numerusform>%n يوم</numerusform></translation>
    </message>
    <message numerus="yes">
        <source>%n week(s)</source>
        <translation><numerusform>%n أسبوع</numerusform><numerusform>%n أسبوع</numerusform><numerusform>%n أسبوع</numerusform><numerusform>%n أسابيع</numerusform><numerusform>%n أسابيع</numerusform><numerusform>%n أسابيع</numerusform></translation>
    </message>
    <message>
        <source>%1 and %2</source>
        <translation>%1 و %2</translation>
    </message>
    <message numerus="yes">
        <source>%n year(s)</source>
        <translation><numerusform>%n يوم</numerusform><numerusform>%n يوم</numerusform><numerusform>%n يوم</numerusform><numerusform>%n أيام</numerusform><numerusform>%n أيام</numerusform><numerusform>%n أيام</numerusform></translation>
    </message>
    <message>
        <source>%1 B</source>
        <translation>%1 بايت</translation>
    </message>
    <message>
        <source>%1 KB</source>
        <translation>%1 كيلو بايت</translation>
    </message>
    <message>
        <source>%1 MB</source>
        <translation>%1 ميقا بايت</translation>
    </message>
    <message>
        <source>%1 GB</source>
        <translation>%1 قيقا بايت</translation>
    </message>
    <message>
        <source>%1 didn't yet exit safely...</source>
        <translation>%1 لم يخرج بعد بأمان...</translation>
    </message>
    <message>
        <source>unknown</source>
        <translation>غير معروف</translation>
    </message>
</context>
<context>
    <name>QObject::QObject</name>
    <message>
        <source>Error: Specified data directory "%1" does not exist.</source>
        <translation>خطأ: دليل البيانات المحدد "%1" غير موجود.</translation>
    </message>
    <message>
        <source>Error: %1</source>
        <translation>خطأ: %1</translation>
    </message>
</context>
<context>
    <name>QRImageWidget</name>
    <message>
        <source>&amp;Save Image...</source>
        <translation>&amp;حفظ الصورة</translation>
    </message>
    <message>
        <source>&amp;Copy Image</source>
        <translation>&amp;نسخ الصورة</translation>
    </message>
    <message>
        <source>Save QR Code</source>
        <translation>حفظ رمز الاستجابة السريعة QR</translation>
    </message>
    <message>
        <source>PNG Image (*.png)</source>
        <translation>صورة PNG (*.png)</translation>
    </message>
</context>
<context>
    <name>RPCConsole</name>
    <message>
        <source>N/A</source>
        <translation>غير معروف</translation>
    </message>
    <message>
        <source>Client version</source>
        <translation>نسخه العميل</translation>
    </message>
    <message>
        <source>&amp;Information</source>
        <translation>المعلومات</translation>
    </message>
    <message>
        <source>Debug window</source>
        <translation>نافذة المعالجة</translation>
    </message>
    <message>
        <source>General</source>
        <translation>عام</translation>
    </message>
    <message>
        <source>Using BerkeleyDB version</source>
        <translation>باستخدام BerkeleyDB إصدار</translation>
    </message>
    <message>
        <source>Datadir</source>
        <translation>دليل البيانات</translation>
    </message>
    <message>
        <source>Startup time</source>
        <translation>وقت البدء</translation>
    </message>
    <message>
        <source>Network</source>
        <translation>الشبكه</translation>
    </message>
    <message>
        <source>Name</source>
        <translation>الاسم</translation>
    </message>
    <message>
        <source>Number of connections</source>
        <translation>عدد الاتصالات</translation>
    </message>
    <message>
        <source>Block chain</source>
        <translation>سلسلة الكتل</translation>
    </message>
    <message>
        <source>Current number of blocks</source>
        <translation>عدد الكتل الحالي</translation>
    </message>
    <message>
        <source>Memory Pool</source>
        <translation>تجمع الذاكرة</translation>
    </message>
    <message>
        <source>Current number of transactions</source>
        <translation>عدد المعاملات الحالي</translation>
    </message>
    <message>
        <source>Memory usage</source>
        <translation>استخدام الذاكرة</translation>
    </message>
    <message>
        <source>&amp;Reset</source>
        <translation>إعادة تعيين</translation>
    </message>
    <message>
        <source>Received</source>
        <translation>إستقبل</translation>
    </message>
    <message>
        <source>Sent</source>
        <translation>تم الإرسال</translation>
    </message>
    <message>
        <source>&amp;Peers</source>
        <translation>&amp;اصدقاء</translation>
    </message>
    <message>
        <source>Banned peers</source>
        <translation>الأقران الممنوعين</translation>
    </message>
    <message>
        <source>Select a peer to view detailed information.</source>
        <translation>حدد نظير لعرض معلومات مفصلة.</translation>
    </message>
    <message>
        <source>Whitelisted</source>
        <translation>اللائحة البيضاء</translation>
    </message>
    <message>
        <source>Direction</source>
        <translation>جهة</translation>
    </message>
    <message>
        <source>Version</source>
        <translation>الإصدار</translation>
    </message>
    <message>
        <source>Starting Block</source>
        <translation>كتلة البداية</translation>
    </message>
    <message>
        <source>Synced Headers</source>
        <translation>رؤوس متزامنة</translation>
    </message>
    <message>
        <source>Synced Blocks</source>
        <translation>كتل متزامنة</translation>
    </message>
    <message>
        <source>User Agent</source>
        <translation>وكيل المستخدم</translation>
    </message>
    <message>
        <source>Decrease font size</source>
        <translation>تصغير حجم الخط</translation>
    </message>
    <message>
        <source>Increase font size</source>
        <translation>تكبير حجم الخط</translation>
    </message>
    <message>
        <source>Services</source>
        <translation>خدمات</translation>
    </message>
    <message>
        <source>Ban Score</source>
        <translation>نقاط الحظر</translation>
    </message>
    <message>
        <source>Connection Time</source>
        <translation>مدة الاتصال</translation>
    </message>
    <message>
        <source>Last Send</source>
        <translation>آخر استقبال</translation>
    </message>
    <message>
        <source>Last Receive</source>
        <translation>آخر إرسال</translation>
    </message>
    <message>
        <source>Ping Time</source>
        <translation>وقت الرنين</translation>
    </message>
    <message>
        <source>The duration of a currently outstanding ping.</source>
        <translation>مدة الرنين المعلقة حالياً.</translation>
    </message>
    <message>
        <source>Ping Wait</source>
        <translation>انتظار الرنين</translation>
    </message>
    <message>
        <source>Min Ping</source>
        <translation>أقل رنين</translation>
    </message>
    <message>
        <source>Time Offset</source>
        <translation>إزاحة الوقت</translation>
    </message>
    <message>
        <source>Last block time</source>
        <translation>اخر وقت الكتلة</translation>
    </message>
    <message>
        <source>&amp;Open</source>
        <translation>الفتح</translation>
    </message>
    <message>
        <source>&amp;Console</source>
        <translation>وحدة التحكم</translation>
    </message>
    <message>
        <source>&amp;Network Traffic</source>
        <translation>&amp;حركة مرور الشبكة</translation>
    </message>
    <message>
        <source>Totals</source>
        <translation>المجاميع</translation>
    </message>
    <message>
        <source>In:</source>
        <translation>داخل:</translation>
    </message>
    <message>
        <source>Out:</source>
        <translation>خارج:</translation>
    </message>
    <message>
        <source>Debug log file</source>
        <translation>تصحيح ملف السجل</translation>
    </message>
    <message>
        <source>Clear console</source>
        <translation>مسح وحدة التحكم</translation>
    </message>
    <message>
        <source>1 &amp;hour</source>
        <translation>1 &amp;ساعة</translation>
    </message>
    <message>
        <source>1 &amp;day</source>
        <translation>1 &amp; يوم</translation>
    </message>
    <message>
        <source>1 &amp;week</source>
        <translation>1 &amp; اسبوع</translation>
    </message>
    <message>
        <source>1 &amp;year</source>
        <translation>1 &amp; سنة</translation>
    </message>
    <message>
        <source>&amp;Disconnect</source>
        <translation>قطع الاتصال</translation>
    </message>
    <message>
        <source>Ban for</source>
        <translation>حظر ل</translation>
    </message>
    <message>
        <source>&amp;Unban</source>
        <translation>رفع الحظر</translation>
    </message>
    <message>
        <source>Welcome to the %1 RPC console.</source>
        <translation>مرحبًا بك في وحدة التحكم %1 RPC.</translation>
    </message>
    <message>
        <source>Use up and down arrows to navigate history, and %1 to clear screen.</source>
        <translation>استخدم السهمين لأعلى ولأسفل لتصفح السجل، و%1 لمسح الشاشة.</translation>
    </message>
    <message>
        <source>Type %1 for an overview of available commands.</source>
        <translation>اكتب %1 للحصول على نظرة عامة على الأوامر المتوفرة.</translation>
    </message>
    <message>
        <source>For more information on using this console type %1.</source>
        <translation>لمزيد من المعلومات حول استخدام نوع وحدة التحكم هذه اكتب %1.</translation>
    </message>
    <message>
        <source>WARNING: Scammers have been active, telling users to type commands here, stealing their wallet contents. Do not use this console without fully understanding the ramifications of a command.</source>
        <translation>تحذير: المخادعون نشطون، ويطلبون من المستخدمين كتابة الأوامر هنا، من أجل سرقة محتويات محفظتهم. لا تستخدم وحدة التحكم هذه بدون فهم تبعات الأمر بشكل كامل.</translation>
    </message>
    <message>
        <source>Network activity disabled</source>
        <translation>تم تعطيل نشاط الشبكة</translation>
    </message>
    <message>
        <source>(node id: %1)</source>
        <translation>(معرف العقدة: %1)</translation>
    </message>
    <message>
        <source>via %1</source>
        <translation>خلال %1</translation>
    </message>
    <message>
        <source>never</source>
        <translation>ابدا</translation>
    </message>
    <message>
        <source>Inbound</source>
        <translation>داخل</translation>
    </message>
    <message>
        <source>Outbound</source>
        <translation>خارجي</translation>
    </message>
    <message>
        <source>Yes</source>
        <translation>نعم</translation>
    </message>
    <message>
        <source>No</source>
        <translation>لا</translation>
    </message>
    <message>
        <source>Unknown</source>
        <translation>غير معرف</translation>
    </message>
</context>
<context>
    <name>ReceiveCoinsDialog</name>
    <message>
        <source>&amp;Amount:</source>
        <translation>&amp;القيمة</translation>
    </message>
    <message>
        <source>&amp;Label:</source>
        <translation>&amp;وصف :</translation>
    </message>
    <message>
        <source>&amp;Message:</source>
        <translation>&amp;رسالة:</translation>
    </message>
    <message>
        <source>An optional message to attach to the payment request, which will be displayed when the request is opened. Note: The message will not be sent with the payment over the Bitcoin network.</source>
        <translation>رسالة اختيارية لإرفاقها بطلب الدفع، والتي سيتم عرضها عند فتح الطلب. ملاحظة: لن يتم إرسال الرسالة مع الدفعة عبر شبكة البتكوين.</translation>
    </message>
    <message>
        <source>An optional label to associate with the new receiving address.</source>
        <translation>تسمية اختيارية لربطها بعنوان المستلم الجديد.</translation>
    </message>
    <message>
        <source>Use this form to request payments. All fields are &lt;b&gt;optional&lt;/b&gt;.</source>
        <translation>استخدم هذا النموذج لطلب الدفعات. جميع الحقول &lt;b&gt;اختيارية&lt;/b&gt;.</translation>
    </message>
    <message>
        <source>An optional amount to request. Leave this empty or zero to not request a specific amount.</source>
        <translation>مبلغ اختياري للطلب. اترك هذا فارغًا أو صفراً لعدم طلب مبلغ محدد.</translation>
    </message>
    <message>
        <source>Clear all fields of the form.</source>
        <translation>مسح كل حقول النموذج المطلوبة</translation>
    </message>
    <message>
        <source>Clear</source>
        <translation>مسح</translation>
    </message>
    <message>
        <source>Requested payments history</source>
        <translation>سجل طلبات الدفع</translation>
    </message>
    <message>
        <source>&amp;Request payment</source>
        <translation>&amp;طلب دفعة</translation>
    </message>
    <message>
        <source>Show the selected request (does the same as double clicking an entry)</source>
        <translation>إظهار الطلب المحدد (يقوم بنفس نتيجة النقر المزدوج على أي إدخال)</translation>
    </message>
    <message>
        <source>Show</source>
        <translation>عرض</translation>
    </message>
    <message>
        <source>Remove the selected entries from the list</source>
        <translation>قم بإزالة الإدخالات المحددة من القائمة</translation>
    </message>
    <message>
        <source>Remove</source>
        <translation>ازل</translation>
    </message>
    <message>
        <source>Copy URI</source>
        <translation>نسخ العنوان</translation>
    </message>
    <message>
        <source>Copy label</source>
        <translation> انسخ التسمية</translation>
    </message>
    <message>
        <source>Copy message</source>
        <translation>انسخ الرسالة</translation>
    </message>
    <message>
        <source>Copy amount</source>
        <translation>نسخ الكمية</translation>
    </message>
</context>
<context>
    <name>ReceiveRequestDialog</name>
    <message>
        <source>QR Code</source>
        <translation>رمز كيو ار</translation>
    </message>
    <message>
        <source>Copy &amp;URI</source>
        <translation>نسخ  &amp;URI</translation>
    </message>
    <message>
        <source>Copy &amp;Address</source>
        <translation>نسخ &amp;العنوان</translation>
    </message>
    <message>
        <source>&amp;Save Image...</source>
        <translation>&amp;حفظ الصورة</translation>
    </message>
    <message>
        <source>Request payment to %1</source>
        <translation>طلب الدفعة إلى %1</translation>
    </message>
    <message>
        <source>Payment information</source>
        <translation>معلومات الدفع</translation>
    </message>
    <message>
        <source>URI</source>
        <translation> URI</translation>
    </message>
    <message>
        <source>Address</source>
        <translation>عنوان</translation>
    </message>
    <message>
        <source>Amount</source>
        <translation>مبلغ</translation>
    </message>
    <message>
        <source>Label</source>
        <translation>وصف</translation>
    </message>
    <message>
        <source>Message</source>
        <translation>رسالة </translation>
    </message>
    <message>
        <source>Resulting URI too long, try to reduce the text for label / message.</source>
        <translation>العنوان المستخدم طويل جدًا، حاول أن تقوم بتقليل نص التسمية / الرسالة.</translation>
    </message>
    <message>
        <source>Error encoding URI into QR Code.</source>
        <translation>خطأ في ترميز العنوان إلى الرمز المربع.</translation>
    </message>
</context>
<context>
    <name>RecentRequestsTableModel</name>
    <message>
        <source>Date</source>
        <translation>تاريخ</translation>
    </message>
    <message>
        <source>Label</source>
        <translation>وصف</translation>
    </message>
    <message>
        <source>Message</source>
        <translation>رسالة </translation>
    </message>
    <message>
        <source>(no label)</source>
        <translation>(لا وصف)</translation>
    </message>
    <message>
        <source>(no message)</source>
        <translation>( لا رسائل )</translation>
    </message>
    <message>
        <source>(no amount requested)</source>
        <translation>(لا يوجد مبلغ مطلوب)</translation>
    </message>
    <message>
        <source>Requested</source>
        <translation>تم الطلب</translation>
    </message>
</context>
<context>
    <name>SendCoinsDialog</name>
    <message>
        <source>Send Coins</source>
        <translation>إرسال Coins</translation>
    </message>
    <message>
        <source>Coin Control Features</source>
        <translation>ميزات التحكم بالعملة</translation>
    </message>
    <message>
        <source>Inputs...</source>
        <translation>المدخلات...</translation>
    </message>
    <message>
        <source>automatically selected</source>
        <translation>اختيار تلقائيا</translation>
    </message>
    <message>
        <source>Insufficient funds!</source>
        <translation>الرصيد غير كافي!</translation>
    </message>
    <message>
        <source>Quantity:</source>
        <translation>الكمية :</translation>
    </message>
    <message>
        <source>Bytes:</source>
        <translation>بايت</translation>
    </message>
    <message>
        <source>Amount:</source>
        <translation>القيمة :</translation>
    </message>
    <message>
        <source>Fee:</source>
        <translation>رسوم :</translation>
    </message>
    <message>
        <source>After Fee:</source>
        <translation>بعد الرسوم :</translation>
    </message>
    <message>
        <source>Change:</source>
        <translation>تعديل :</translation>
    </message>
    <message>
        <source>If this is activated, but the change address is empty or invalid, change will be sent to a newly generated address.</source>
        <translation>إذا تم تنشيط هذا، ولكن عنوان الفكة فارغ أو غير صالح، فسيتم إرسال الفكة إلى عنوان تم إنشاؤه حديثًا.</translation>
    </message>
    <message>
        <source>Custom change address</source>
        <translation>تغيير عنوان الفكة</translation>
    </message>
    <message>
        <source>Transaction Fee:</source>
        <translation>رسوم المعاملة:</translation>
    </message>
    <message>
        <source>Choose...</source>
        <translation>إختر …</translation>
    </message>
    <message>
        <source>Warning: Fee estimation is currently not possible.</source>
        <translation>تحذير: تقدير الرسوم غير ممكن في الوقت الحالي.</translation>
    </message>
    <message>
        <source>collapse fee-settings</source>
        <translation>خفض اعدادات الرسوم</translation>
    </message>
    <message>
        <source>per kilobyte</source>
        <translation>لكل كيلوبايت</translation>
    </message>
    <message>
        <source>Hide</source>
        <translation>إخفاء</translation>
    </message>
    <message>
        <source>Paying only the minimum fee is just fine as long as there is less transaction volume than space in the blocks. But be aware that this can end up in a never confirming transaction once there is more demand for bitcoin transactions than the network can process.</source>
        <translation>إن دفع الحد الأدنى فقط من الرسوم يجوز طالما أن حجم المعاملات أقل من المساحة الموجودة في الكتل. ولكن كن على علم بأن هذا يمكن أن ينتهي في معاملة غير مؤكدة أبداً عندما يكون هناك طلب أكبر على معاملات البتكوين مما تستطيع الشبكة معالجته.</translation>
    </message>
    <message>
        <source>(read the tooltip)</source>
        <translation>(اقرأ تلميح الأدوات)</translation>
    </message>
    <message>
        <source>Recommended:</source>
        <translation>موصى به:</translation>
    </message>
    <message>
        <source>Custom:</source>
        <translation>تخصيص:</translation>
    </message>
    <message>
        <source>(Smart fee not initialized yet. This usually takes a few blocks...)</source>
        <translation>(الرسوم الذكية لم يتم تهيئتها بعد. عادة ما يستغرق ذلك بضع كتل ...)</translation>
    </message>
    <message>
        <source>Send to multiple recipients at once</source>
        <translation>إرسال إلى عدة مستلمين في وقت واحد</translation>
    </message>
    <message>
        <source>Add &amp;Recipient</source>
        <translation>أضافة &amp;مستلم</translation>
    </message>
    <message>
        <source>Clear all fields of the form.</source>
        <translation>مسح كل حقول النموذج المطلوبة</translation>
    </message>
    <message>
        <source>Dust:</source>
        <translation>غبار:</translation>
    </message>
    <message>
        <source>Confirmation time target:</source>
        <translation>هدف وقت التأكيد:</translation>
    </message>
    <message>
        <source>Enable Replace-By-Fee</source>
        <translation>تفعيل الإستبدال بواسطة الرسوم</translation>
    </message>
    <message>
        <source>With Replace-By-Fee (BIP-125) you can increase a transaction's fee after it is sent. Without this, a higher fee may be recommended to compensate for increased transaction delay risk.</source>
        <translation>مع الإستبدال بواسطة الرسوم (BIP-125) يمكنك زيادة رسوم المعاملة بعد إرسالها. وبدون ذلك، قد نوصي برسوم أعلى للتعويض عن مخاطر تأخير المعاملة المتزايدة.</translation>
    </message>
    <message>
        <source>Clear &amp;All</source>
        <translation>مسح الكل</translation>
    </message>
    <message>
        <source>Balance:</source>
        <translation>الرصيد:</translation>
    </message>
    <message>
        <source>Confirm the send action</source>
        <translation>تأكيد الإرسال</translation>
    </message>
    <message>
        <source>S&amp;end</source>
        <translation>&amp;ارسال</translation>
    </message>
    <message>
        <source>Copy quantity</source>
        <translation>نسخ الكمية </translation>
    </message>
    <message>
        <source>Copy amount</source>
        <translation>نسخ الكمية</translation>
    </message>
    <message>
        <source>Copy fee</source>
        <translation>نسخ الرسوم</translation>
    </message>
    <message>
        <source>Copy after fee</source>
        <translation>نسخ بعد الرسوم</translation>
    </message>
    <message>
        <source>Copy bytes</source>
        <translation>نسخ البايتات </translation>
    </message>
    <message>
        <source>Copy dust</source>
        <translation>نسخ الغبار</translation>
    </message>
    <message>
        <source>Copy change</source>
        <translation>نسخ التعديل</translation>
    </message>
    <message>
        <source>%1 (%2 blocks)</source>
        <translation>%1 (%2 كثلة)</translation>
    </message>
    <message>
        <source>%1 to %2</source>
        <translation>%1 الى %2</translation>
    </message>
    <message>
        <source>Are you sure you want to send?</source>
        <translation>هل أنت متأكد من أنك تريد أن ترسل؟</translation>
    </message>
    <message>
        <source>added as transaction fee</source>
        <translation>أضيفت كرسوم للمعاملة</translation>
    </message>
    <message>
        <source>Total Amount %1</source>
        <translation>إجمالي المبلغ %1</translation>
    </message>
    <message>
        <source>or</source>
        <translation>أو</translation>
    </message>
    <message>
        <source>You can increase the fee later (signals Replace-By-Fee, BIP-125).</source>
        <translation>يمكنك زيادة الرسوم لاحقًا (بإشارة الإستبدال بواسطة الرسوم، BIP-125).</translation>
    </message>
    <message>
        <source>Not signalling Replace-By-Fee, BIP-125.</source>
        <translation>لا يشير إلى الإستبدال بواسطة الرسوم، BIP-125.</translation>
    </message>
    <message>
        <source>Confirm send coins</source>
        <translation>تأكيد الإرسال Coins</translation>
    </message>
    <message>
        <source>The recipient address is not valid. Please recheck.</source>
        <translation>عنوان المستلم غير صالح. يرجى إعادة الفحص.</translation>
    </message>
    <message>
        <source>The amount to pay must be larger than 0.</source>
        <translation>المبلغ المدفوع يجب ان يكون اكبر من 0</translation>
    </message>
    <message>
        <source>The amount exceeds your balance.</source>
        <translation>القيمة تتجاوز رصيدك</translation>
    </message>
    <message>
        <source>The total exceeds your balance when the %1 transaction fee is included.</source>
        <translation>المجموع يتجاوز رصيدك عندما يتم اضافة %1 رسوم العملية</translation>
    </message>
    <message>
        <source>Duplicate address found: addresses should only be used once each.</source>
        <translation>تم العثور على عنوان مكرر: يجب استخدام العناوين مرة واحدة فقط.</translation>
    </message>
    <message>
        <source>Transaction creation failed!</source>
        <translation>فشل في إنشاء المعاملة!</translation>
    </message>
    <message>
        <source>The transaction was rejected with the following reason: %1</source>
        <translation>تم رفض المعاملة للسبب التالي: %1</translation>
    </message>
    <message>
        <source>A fee higher than %1 is considered an absurdly high fee.</source>
        <translation>تعتبر الرسوم الأعلى من %1 رسوماً باهظة.</translation>
    </message>
    <message>
        <source>Payment request expired.</source>
        <translation>انتهاء صلاحية طلب الدفع.</translation>
    </message>
    <message>
        <source>Pay only the required fee of %1</source>
        <translation>دفع فقط الرسوم المطلوبة ل %1</translation>
    </message>
    <message numerus="yes">
        <source>Estimated to begin confirmation within %n block(s).</source>
        <translation><numerusform>يقدر أن يبدأ التأكيد ضمن %n من الكتل.</numerusform><numerusform>يقدر أن يبدأ التأكيد ضمن %n من الكتل.</numerusform><numerusform>يقدر أن يبدأ التأكيد ضمن %n من الكتل.</numerusform><numerusform>يقدر أن يبدأ التأكيد ضمن %n من الكتل.</numerusform><numerusform>يقدر أن يبدأ التأكيد ضمن %n من الكتل.</numerusform><numerusform>يقدر أن يبدأ التأكيد ضمن %n من الكتل.</numerusform></translation>
    </message>
    <message>
        <source>Warning: Invalid Bitcoin address</source>
        <translation>تحذير: عنوان بتكوين غير صالح</translation>
    </message>
    <message>
        <source>Warning: Unknown change address</source>
        <translation>تحذير: عنوان الفكة غير معروف</translation>
    </message>
    <message>
        <source>Confirm custom change address</source>
        <translation>تأكيد تغيير العنوان الفكة</translation>
    </message>
    <message>
        <source>(no label)</source>
        <translation>(لا وصف)</translation>
    </message>
</context>
<context>
    <name>SendCoinsEntry</name>
    <message>
        <source>A&amp;mount:</source>
        <translation>&amp;القيمة</translation>
    </message>
    <message>
        <source>Pay &amp;To:</source>
        <translation>ادفع &amp;الى :</translation>
    </message>
    <message>
        <source>&amp;Label:</source>
        <translation>&amp;وصف :</translation>
    </message>
    <message>
        <source>Choose previously used address</source>
        <translation>اختر عنوانا مستخدم سابقا</translation>
    </message>
    <message>
        <source>This is a normal payment.</source>
        <translation>هذا دفع اعتيادي</translation>
    </message>
    <message>
        <source>The Litecoin address to send the payment to</source>
        <translation>عنوان البت كوين المرسل اليه الدفع</translation>
    </message>
    <message>
        <source>Alt+A</source>
        <translation>Alt+A</translation>
    </message>
    <message>
        <source>Paste address from clipboard</source>
        <translation>انسخ العنوان من لوحة المفاتيح</translation>
    </message>
    <message>
        <source>Alt+P</source>
        <translation>Alt+P</translation>
    </message>
    <message>
        <source>Remove this entry</source>
        <translation>ازل هذه المداخله</translation>
    </message>
    <message>
        <source>The fee will be deducted from the amount being sent. The recipient will receive less bitcoins than you enter in the amount field. If multiple recipients are selected, the fee is split equally.</source>
        <translation>سيتم خصم الرسوم من المبلغ الذي يتم إرساله. لذا سوف يتلقى المستلم مبلغ أقل من البتكوين المدخل في حقل المبلغ. في حالة تحديد عدة مستلمين، يتم تقسيم الرسوم بالتساوي.</translation>
    </message>
    <message>
        <source>S&amp;ubtract fee from amount</source>
        <translation>طرح الرسوم من المبلغ</translation>
    </message>
    <message>
        <source>Use available balance</source>
        <translation>استخدام الرصيد المتاح</translation>
    </message>
    <message>
        <source>Message:</source>
        <translation>الرسائل</translation>
    </message>
    <message>
        <source>This is an unauthenticated payment request.</source>
        <translation>هذا طلب دفع لم يتم مصادقته.</translation>
    </message>
    <message>
        <source>This is an authenticated payment request.</source>
        <translation>هذا طلب دفع تمت مصادقته.</translation>
    </message>
    <message>
        <source>Enter a label for this address to add it to the list of used addresses</source>
        <translation>أدخل تسمية لهذا العنوان لإضافته إلى قائمة العناوين المستخدمة</translation>
    </message>
    <message>
        <source>A message that was attached to the bitcoin: URI which will be stored with the transaction for your reference. Note: This message will not be sent over the Bitcoin network.</source>
        <translation>الرسالة التي تم إرفاقها مع البتكوين: العنوان الذي سيتم تخزينه مع المعاملة للرجوع إليه. ملاحظة: لن يتم إرسال هذه الرسالة عبر شبكة البتكوين.</translation>
    </message>
    <message>
        <source>Pay To:</source>
        <translation>ادفع &amp;الى :</translation>
    </message>
    <message>
        <source>Memo:</source>
        <translation>مذكرة:</translation>
    </message>
    <message>
        <source>Enter a label for this address to add it to your address book</source>
        <translation>إدخال تسمية لهذا العنوان لإضافته إلى دفتر العناوين الخاص بك</translation>
    </message>
</context>
<context>
    <name>SendConfirmationDialog</name>
    <message>
        <source>Yes</source>
        <translation>نعم</translation>
    </message>
</context>
<context>
    <name>ShutdownWindow</name>
    <message>
        <source>%1 is shutting down...</source>
        <translation>اتمام إيقاف %1...</translation>
    </message>
    <message>
        <source>Do not shut down the computer until this window disappears.</source>
        <translation>لا توقف عمل الكمبيوتر حتى تختفي هذه النافذة</translation>
    </message>
</context>
<context>
    <name>SignVerifyMessageDialog</name>
    <message>
        <source>Signatures - Sign / Verify a Message</source>
        <translation>التواقيع - التوقيع / التحقق من الرسالة</translation>
    </message>
    <message>
        <source>&amp;Sign Message</source>
        <translation>&amp;توقيع الرسالة</translation>
    </message>
    <message>
        <source>The Bitcoin address to sign the message with</source>
        <translation>عنوان البتكوين لتوقيع الرسالة به</translation>
    </message>
    <message>
        <source>Choose previously used address</source>
        <translation>اختر عنوانا مستخدم سابقا</translation>
    </message>
    <message>
        <source>Alt+A</source>
        <translation>Alt+A</translation>
    </message>
    <message>
        <source>Paste address from clipboard</source>
        <translation>انسخ العنوان من لوحة المفاتيح</translation>
    </message>
    <message>
        <source>Alt+P</source>
        <translation>Alt+P</translation>
    </message>
    <message>
        <source>Enter the message you want to sign here</source>
        <translation>ادخل الرسالة التي تريد توقيعها هنا</translation>
    </message>
    <message>
        <source>Signature</source>
        <translation>التوقيع</translation>
    </message>
    <message>
<<<<<<< HEAD
        <source>Sign the message to prove you own this Litecoin address</source>
=======
        <source>Copy the current signature to the system clipboard</source>
        <translation>نسخ التوقيع الحالي إلى حافظة النظام</translation>
    </message>
    <message>
        <source>Sign the message to prove you own this Bitcoin address</source>
>>>>>>> dac5d68f
        <translation>وقع الرسالة لتثبت انك تمتلك عنوان البت كوين هذا</translation>
    </message>
    <message>
        <source>Sign &amp;Message</source>
        <translation>توقيع $الرسالة</translation>
    </message>
    <message>
        <source>Reset all sign message fields</source>
        <translation>إعادة تعيين كافة حقول رسالة التوقيع</translation>
    </message>
    <message>
        <source>Clear &amp;All</source>
        <translation>مسح الكل</translation>
    </message>
    <message>
        <source>&amp;Verify Message</source>
        <translation>&amp;تحقق رسالة</translation>
    </message>
    <message>
        <source>The Bitcoin address the message was signed with</source>
        <translation>عنوان البتكوين الذي تم توقيع الرسالة به</translation>
    </message>
    <message>
        <source>Verify the message to ensure it was signed with the specified Bitcoin address</source>
        <translation>تحقق من الرسالة للتأكد من توقيعها مع عنوان البتكوين المحدد</translation>
    </message>
    <message>
        <source>Verify &amp;Message</source>
        <translation>تحقق &amp;الرسالة</translation>
    </message>
    <message>
        <source>Reset all verify message fields</source>
        <translation>إعادة تعيين جميع حقول التحقق من الرسالة</translation>
    </message>
    <message>
        <source>Click "Sign Message" to generate signature</source>
        <translation>اضغط  "توقيع الرسالة" لتوليد التوقيع</translation>
    </message>
    <message>
        <source>The entered address is invalid.</source>
        <translation>العنوان المدخل غير صالح</translation>
    </message>
    <message>
        <source>Please check the address and try again.</source>
        <translation>الرجاء التأكد من العنوان والمحاولة مرة اخرى</translation>
    </message>
    <message>
        <source>The entered address does not refer to a key.</source>
        <translation>العنوان المدخل لا يشير الى مفتاح</translation>
    </message>
    <message>
        <source>Wallet unlock was cancelled.</source>
        <translation>تم الغاء عملية فتح المحفظة</translation>
    </message>
    <message>
        <source>Private key for the entered address is not available.</source>
        <translation>المفتاح الخاص للعنوان المدخل غير موجود.</translation>
    </message>
    <message>
        <source>Message signing failed.</source>
        <translation>فشل توقيع الرسالة.</translation>
    </message>
    <message>
        <source>Message signed.</source>
        <translation>الرسالة موقعة.</translation>
    </message>
    <message>
        <source>The signature could not be decoded.</source>
        <translation>لا يمكن فك تشفير التوقيع.</translation>
    </message>
    <message>
        <source>Please check the signature and try again.</source>
        <translation>فضلا تاكد من التوقيع وحاول مرة اخرى</translation>
    </message>
    <message>
        <source>The signature did not match the message digest.</source>
        <translation>لم يتطابق التوقيع مع ملخص الرسالة.</translation>
    </message>
    <message>
        <source>Message verification failed.</source>
        <translation>فشلت عملية التأكد من الرسالة.</translation>
    </message>
    <message>
        <source>Message verified.</source>
        <translation>تم تأكيد الرسالة.</translation>
    </message>
</context>
<context>
    <name>SplashScreen</name>
    <message>
        <source>[testnet]</source>
        <translation>[testnet]</translation>
    </message>
</context>
<context>
    <name>TrafficGraphWidget</name>
    <message>
        <source>KB/s</source>
        <translation>كيلوبايت/ث</translation>
    </message>
</context>
<context>
    <name>TransactionDesc</name>
    <message numerus="yes">
        <source>Open for %n more block(s)</source>
        <translation><numerusform>مفتوح ل %n كتلة إضافية</numerusform><numerusform>مفتوح ل %n كتلة إضافية</numerusform><numerusform>مفتوح ل %n كتلة إضافية</numerusform><numerusform>مفتوح ل %n كتلات إضافية</numerusform><numerusform>مفتوح ل %n كتلة إضافية</numerusform><numerusform>مفتوح ل %n كتلة إضافية</numerusform></translation>
    </message>
    <message>
        <source>Open until %1</source>
        <translation>مفتوح حتى %1</translation>
    </message>
    <message>
        <source>conflicted with a transaction with %1 confirmations</source>
        <translation>تعارضت مع معاملة لديها %1 تأكيدات</translation>
    </message>
    <message>
        <source>%1/offline</source>
        <translation>%1 غير متواجد</translation>
    </message>
    <message>
        <source>in memory pool</source>
        <translation>في تجمع الذاكرة</translation>
    </message>
    <message>
        <source>not in memory pool</source>
        <translation>ليس في تجمع الذاكرة</translation>
    </message>
    <message>
        <source>abandoned</source>
        <translation>مهجور</translation>
    </message>
    <message>
        <source>%1/unconfirmed</source>
        <translation>غير مؤكدة/%1</translation>
    </message>
    <message>
        <source>%1 confirmations</source>
        <translation>تأكيد %1</translation>
    </message>
    <message>
        <source>Status</source>
        <translation>الحالة.</translation>
    </message>
    <message>
        <source>, has not been successfully broadcast yet</source>
        <translation>,  لم يتم حتى الآن البث بنجاح</translation>
    </message>
    <message>
        <source>Date</source>
        <translation>تاريخ</translation>
    </message>
    <message>
        <source>Source</source>
        <translation>المصدر</translation>
    </message>
    <message>
        <source>Generated</source>
        <translation>تم اصداره.</translation>
    </message>
    <message>
        <source>From</source>
        <translation>من</translation>
    </message>
    <message>
        <source>unknown</source>
        <translation>غير معروف</translation>
    </message>
    <message>
        <source>To</source>
        <translation>الى</translation>
    </message>
    <message>
        <source>own address</source>
        <translation>عنوانه</translation>
    </message>
    <message>
        <source>watch-only</source>
        <translation>مشاهدة فقط</translation>
    </message>
    <message>
        <source>label</source>
        <translation>علامة</translation>
    </message>
    <message>
        <source>Credit</source>
        <translation>رصيد</translation>
    </message>
    <message numerus="yes">
        <source>matures in %n more block(s)</source>
        <translation><numerusform>تنضج خلال %n كتل إضافية</numerusform><numerusform>تنضج خلال %n كتل إضافية</numerusform><numerusform>تنضج خلال %n كتل إضافية</numerusform><numerusform>تنضج خلال %n كتل إضافية</numerusform><numerusform>تنضج خلال %n كتل إضافية</numerusform><numerusform>تنضج خلال %n كتل إضافية</numerusform></translation>
    </message>
    <message>
        <source>not accepted</source>
        <translation>غير مقبولة</translation>
    </message>
    <message>
        <source>Debit</source>
        <translation>دين</translation>
    </message>
    <message>
        <source>Total debit</source>
        <translation>إجمالي الخصم</translation>
    </message>
    <message>
        <source>Total credit</source>
        <translation>إجمالي الرصيد</translation>
    </message>
    <message>
        <source>Transaction fee</source>
        <translation>رسوم المعاملة</translation>
    </message>
    <message>
        <source>Net amount</source>
        <translation>صافي المبلغ</translation>
    </message>
    <message>
        <source>Message</source>
        <translation>رسالة </translation>
    </message>
    <message>
        <source>Comment</source>
        <translation>تعليق</translation>
    </message>
    <message>
        <source>Transaction ID</source>
        <translation>رقم المعاملة</translation>
    </message>
    <message>
        <source>Transaction total size</source>
        <translation>الحجم الكلي للمعاملات</translation>
    </message>
    <message>
        <source>Output index</source>
        <translation>مؤشر المخرجات</translation>
    </message>
    <message>
        <source>Merchant</source>
        <translation>تاجر</translation>
    </message>
    <message>
        <source>Debug information</source>
        <translation>معلومات التصحيح</translation>
    </message>
    <message>
        <source>Transaction</source>
        <translation>معاملة</translation>
    </message>
    <message>
        <source>Inputs</source>
        <translation>المدخلات</translation>
    </message>
    <message>
        <source>Amount</source>
        <translation>مبلغ</translation>
    </message>
    <message>
        <source>true</source>
        <translation>صحيح</translation>
    </message>
    <message>
        <source>false</source>
        <translation>خاطئ</translation>
    </message>
</context>
<context>
    <name>TransactionDescDialog</name>
    <message>
        <source>This pane shows a detailed description of the transaction</source>
        <translation>يبين هذا الجزء وصفا مفصلا لهده المعاملة</translation>
    </message>
    <message>
        <source>Details for %1</source>
        <translation>تفاصيل عن %1</translation>
    </message>
</context>
<context>
    <name>TransactionTableModel</name>
    <message>
        <source>Date</source>
        <translation>تاريخ</translation>
    </message>
    <message>
        <source>Type</source>
        <translation>النوع</translation>
    </message>
    <message>
        <source>Label</source>
        <translation>وصف</translation>
    </message>
    <message numerus="yes">
        <source>Open for %n more block(s)</source>
        <translation><numerusform>مفتوح لـ %n كتلة إضافية</numerusform><numerusform>مفتوح لـ %n كتلة إضافية</numerusform><numerusform>مفتوح لـ %n كتلة إضافية</numerusform><numerusform>مفتوح لـ %n كتلة إضافية</numerusform><numerusform>مفتوح لـ %n كتلة إضافية</numerusform><numerusform>مفتوح لـ %n كتلة إضافية</numerusform></translation>
    </message>
    <message>
        <source>Open until %1</source>
        <translation>مفتوح حتى %1</translation>
    </message>
    <message>
        <source>Offline</source>
        <translation>غير متصل</translation>
    </message>
    <message>
        <source>Unconfirmed</source>
        <translation>غير مؤكد</translation>
    </message>
    <message>
        <source>Abandoned</source>
        <translation>مهجور</translation>
    </message>
    <message>
        <source>Confirming (%1 of %2 recommended confirmations)</source>
        <translation>قيد التأكيد (%1 من %2 تأكيد موصى به)</translation>
    </message>
    <message>
        <source>Conflicted</source>
        <translation>يتعارض</translation>
    </message>
    <message>
        <source>Immature (%1 confirmations, will be available after %2)</source>
        <translation>غير ناضجة (تأكيدات %1 ، ستكون متوفرة بعد %2)</translation>
    </message>
    <message>
        <source>This block was not received by any other nodes and will probably not be accepted!</source>
        <translation>لم يتم تلقى هذه الكتلة (Block) من قبل أي العقد الأخرى وربما لن تكون مقبولة!</translation>
    </message>
    <message>
        <source>Generated but not accepted</source>
        <translation>ولدت ولكن لم تقبل</translation>
    </message>
    <message>
        <source>Received with</source>
        <translation>استقبل مع</translation>
    </message>
    <message>
        <source>Received from</source>
        <translation>استقبل من</translation>
    </message>
    <message>
        <source>Sent to</source>
        <translation>أرسل إلى</translation>
    </message>
    <message>
        <source>Payment to yourself</source>
        <translation>دفع لنفسك</translation>
    </message>
    <message>
        <source>Mined</source>
        <translation>Mined</translation>
    </message>
    <message>
        <source>watch-only</source>
        <translation>مشاهدة فقط</translation>
    </message>
    <message>
        <source>(n/a)</source>
        <translation>غير متوفر</translation>
    </message>
    <message>
        <source>(no label)</source>
        <translation>(لا وصف)</translation>
    </message>
    <message>
        <source>Transaction status. Hover over this field to show number of confirmations.</source>
        <translation>حالة التحويل. مرر فوق هذا الحقل لعرض عدد  التأكيدات.</translation>
    </message>
    <message>
        <source>Date and time that the transaction was received.</source>
        <translation>التاريخ والوقت الذي تم فيه تلقي المعاملة.</translation>
    </message>
    <message>
        <source>Type of transaction.</source>
        <translation>نوع المعاملات</translation>
    </message>
    <message>
        <source>Whether or not a watch-only address is involved in this transaction.</source>
        <translation>ما إذا كان العنوان المشاهدة فقط متضمنًا في هذه المعاملة أم لا.</translation>
    </message>
    <message>
        <source>Amount removed from or added to balance.</source>
        <translation>المبلغ الذي أزيل أو أضيف الى الرصيد</translation>
    </message>
</context>
<context>
    <name>TransactionView</name>
    <message>
        <source>All</source>
        <translation>الكل</translation>
    </message>
    <message>
        <source>Today</source>
        <translation>اليوم</translation>
    </message>
    <message>
        <source>This week</source>
        <translation>هدا الاسبوع</translation>
    </message>
    <message>
        <source>This month</source>
        <translation>هدا الشهر</translation>
    </message>
    <message>
        <source>Last month</source>
        <translation>الشهر الماضي</translation>
    </message>
    <message>
        <source>This year</source>
        <translation>هدا العام</translation>
    </message>
    <message>
        <source>Range...</source>
        <translation>المدى...</translation>
    </message>
    <message>
        <source>Received with</source>
        <translation>استقبل مع</translation>
    </message>
    <message>
        <source>Sent to</source>
        <translation>أرسل إلى</translation>
    </message>
    <message>
        <source>To yourself</source>
        <translation>إليك</translation>
    </message>
    <message>
        <source>Mined</source>
        <translation>Mined</translation>
    </message>
    <message>
        <source>Other</source>
        <translation>اخرى</translation>
    </message>
    <message>
        <source>Enter address, transaction id, or label to search</source>
        <translation>أدخل العنوان أو معرف المعاملة أو التصنيف للبحث</translation>
    </message>
    <message>
        <source>Min amount</source>
        <translation>الحد الأدنى</translation>
    </message>
    <message>
        <source>Abandon transaction</source>
        <translation>التخلي عن المعاملة</translation>
    </message>
    <message>
        <source>Increase transaction fee</source>
        <translation>زيادة رسوم المعاملة</translation>
    </message>
    <message>
        <source>Copy address</source>
        <translation>  انسخ عنوان</translation>
    </message>
    <message>
        <source>Copy label</source>
        <translation> انسخ التسمية</translation>
    </message>
    <message>
        <source>Copy amount</source>
        <translation>نسخ الكمية</translation>
    </message>
    <message>
        <source>Copy transaction ID</source>
        <translation>نسخ رقم العملية</translation>
    </message>
    <message>
        <source>Copy raw transaction</source>
        <translation>نسخ المعاملة الخام</translation>
    </message>
    <message>
        <source>Copy full transaction details</source>
        <translation>نسخ كامل تفاصيل المعاملة</translation>
    </message>
    <message>
        <source>Edit label</source>
        <translation>عدل الوصف</translation>
    </message>
    <message>
        <source>Show transaction details</source>
        <translation>عرض تفاصيل المعاملة</translation>
    </message>
    <message>
        <source>Export Transaction History</source>
        <translation>تصدير تفاصيل المعاملات</translation>
    </message>
    <message>
        <source>Comma separated file (*.csv)</source>
        <translation>ملف مفصول بفواصل (*.csv)</translation>
    </message>
    <message>
        <source>Confirmed</source>
        <translation>تأكيد</translation>
    </message>
    <message>
        <source>Watch-only</source>
        <translation>مشاهدة فقط</translation>
    </message>
    <message>
        <source>Date</source>
        <translation>تاريخ</translation>
    </message>
    <message>
        <source>Type</source>
        <translation>النوع</translation>
    </message>
    <message>
        <source>Label</source>
        <translation>وصف</translation>
    </message>
    <message>
        <source>Address</source>
        <translation>عنوان</translation>
    </message>
    <message>
        <source>ID</source>
        <translation>العنوان</translation>
    </message>
    <message>
        <source>Exporting Failed</source>
        <translation>فشل التصدير</translation>
    </message>
    <message>
        <source>There was an error trying to save the transaction history to %1.</source>
        <translation>حدث خطأ أثناء محاولة حفظ محفوظات المعاملة إلى %1.</translation>
    </message>
    <message>
        <source>Exporting Successful</source>
        <translation>نجح التصدير</translation>
    </message>
    <message>
        <source>The transaction history was successfully saved to %1.</source>
        <translation>تم حفظ محفوظات المعاملة بنجاح إلى %1.</translation>
    </message>
    <message>
        <source>Range:</source>
        <translation>المدى:</translation>
    </message>
    <message>
        <source>to</source>
        <translation>الى</translation>
    </message>
</context>
<context>
    <name>UnitDisplayStatusBarControl</name>
    <message>
        <source>Unit to show amounts in. Click to select another unit.</source>
        <translation>الوحدة لإظهار المبالغ فيها. انقر لتحديد وحدة أخرى.</translation>
    </message>
</context>
<context>
    <name>WalletFrame</name>
    <message>
        <source>No wallet has been loaded.</source>
        <translation>لا يوجد محفظة تم تحميلها.</translation>
    </message>
</context>
<context>
    <name>WalletModel</name>
    <message>
        <source>Send Coins</source>
        <translation>إرسال Coins</translation>
    </message>
    <message>
        <source>Fee bump error</source>
        <translation>خطأ في زيادة الرسوم</translation>
    </message>
    <message>
        <source>Increasing transaction fee failed</source>
        <translation>فشل في زيادة رسوم المعاملة</translation>
    </message>
    <message>
        <source>Do you want to increase the fee?</source>
        <translation>هل تريد زيادة الرسوم؟</translation>
    </message>
    <message>
        <source>Current fee:</source>
        <translation>الأجر الحالي:</translation>
    </message>
    <message>
        <source>Increase:</source>
        <translation>زيادة:</translation>
    </message>
    <message>
        <source>New fee:</source>
        <translation>أجر جديد:</translation>
    </message>
    <message>
        <source>Confirm fee bump</source>
        <translation>تأكيد زيادة الرسوم</translation>
    </message>
    <message>
        <source>Can't sign transaction.</source>
        <translation>لا يمكن توقيع المعاملة.</translation>
    </message>
    <message>
        <source>Could not commit transaction</source>
        <translation>لا يمكن تنفيذ المعاملة</translation>
    </message>
</context>
<context>
    <name>WalletView</name>
    <message>
        <source>&amp;Export</source>
        <translation>&amp;تصدير</translation>
    </message>
    <message>
        <source>Export the data in the current tab to a file</source>
        <translation>تحميل البيانات في علامة التبويب الحالية إلى ملف.</translation>
    </message>
    <message>
        <source>Backup Wallet</source>
        <translation>نسخ احتياط للمحفظة</translation>
    </message>
    <message>
        <source>Wallet Data (*.dat)</source>
        <translation>بيانات المحفظة (*.dat)</translation>
    </message>
    <message>
        <source>Backup Failed</source>
        <translation>فشل النسخ الاحتياطي</translation>
    </message>
    <message>
        <source>Backup Successful</source>
        <translation>نجاح  النسخ الاحتياطي</translation>
    </message>
    <message>
        <source>The wallet data was successfully saved to %1.</source>
        <translation>تم حفظ بيانات المحفظة بنجاح إلى %1.</translation>
    </message>
</context>
<context>
    <name>bitcoin-core</name>
    <message>
        <source>Options:</source>
        <translation>خيارات: </translation>
    </message>
    <message>
        <source>Specify data directory</source>
        <translation>حدد مجلد المعلومات</translation>
    </message>
    <message>
<<<<<<< HEAD
        <source>Litecoin Core</source>
        <translation>جوهر Litecoin</translation>
=======
        <source>Specify your own public address</source>
        <translation>حدد العنوان العام لمحفظتك</translation>
    </message>
    <message>
        <source>Accept command line and JSON-RPC commands</source>
        <translation>قبول أوامر وحدة التحكم وأوامر JSON-RPC</translation>
    </message>
    <message>
        <source>Error: A fatal internal error occurred, see debug.log for details</source>
        <translation>خطأ: حدث خطأ داخلي فادح، راجع debug.log للحصول على التفاصيل</translation>
    </message>
    <message>
        <source>Pruning blockstore...</source>
        <translation>تجريد مخزن الكتل...</translation>
    </message>
    <message>
        <source>Run in the background as a daemon and accept commands</source>
        <translation>تشغيل في الخلفية بشكل مخفي لقبول الأوامر</translation>
    </message>
    <message>
        <source>Unable to start HTTP server. See debug log for details.</source>
        <translation>غير قادر على بدء خادم ال HTTP. راجع سجل تصحيح الأخطاء للحصول على التفاصيل.</translation>
    </message>
    <message>
        <source>Bitcoin Core</source>
        <translation>جوهر بيتكوين</translation>
>>>>>>> dac5d68f
    </message>
    <message>
        <source>Cannot obtain a lock on data directory %s. %s is probably already running.</source>
        <translation>لا يمكن الحصول على قفل على دليل البيانات %s. من المحتمل أن %s يعمل بالفعل.</translation>
    </message>
    <message>
        <source>Cannot provide specific connections and have addrman find outgoing connections at the same.</source>
        <translation>لا يمكن توفير اتصالات محددة ولابد أن يكون لدى addrman اتصالات صادرة في نفس الوقت.</translation>
    </message>
    <message>
        <source>Delete all wallet transactions and only recover those parts of the blockchain through -rescan on startup</source>
        <translation>حذف جميع معاملات المحفظة واسترداد فقط تلك الأجزاء من سلسلة الكتل عبر -escan عند بدء التشغيل</translation>
    </message>
    <message>
        <source>Please contribute if you find %s useful. Visit %s for further information about the software.</source>
        <translation>يرجى المساهمة إذا وجدت %s مفيداً. تفضل بزيارة %s لمزيد من المعلومات حول البرنامج.</translation>
    </message>
    <message>
        <source>Query for peer addresses via DNS lookup, if low on addresses (default: 1 unless -connect used)</source>
        <translation>الاستعلام عن عناوين النظراء من خلال البحث عبر ال DNS إذا كان عدد العناوين منخفضاً (القيمة الافتراضية: 1 ، إلّا في حالة استخدام -connect)</translation>
    </message>
    <message>
        <source>&lt;category&gt; can be:</source>
        <translation>&lt;category&gt; يمكن أن يكون</translation>
    </message>
    <message>
        <source>Accept connections from outside (default: 1 if no -proxy or -connect)</source>
        <translation>قبول الاتصالات من خارج</translation>
    </message>
    <message>
        <source>Append comment to the user agent string</source>
        <translation>إلحاق تعليق إلى سلسلة وكيل المستخدم</translation>
    </message>
    <message>
        <source>Attempt to recover private keys from a corrupt wallet on startup</source>
        <translation>محاولة استرداد المفاتيح الخاصة من المحفظة في حالة تلفها عند بدء التشغيل</translation>
    </message>
    <message>
        <source>Block creation options:</source>
        <translation>خيارات إنشاء الكتل:</translation>
    </message>
    <message>
        <source>Chain selection options:</source>
        <translation>خيارات اختيار السلسلة:</translation>
    </message>
    <message>
        <source>Change index out of range</source>
        <translation>فهرس الفكة خارج النطاق</translation>
    </message>
    <message>
        <source>Connection options:</source>
        <translation>خيارات الاتصال:</translation>
    </message>
    <message>
        <source>Copyright (C) %i-%i</source>
        <translation>حقوق الطبع والنشر (C) %i-%i</translation>
    </message>
    <message>
        <source>Corrupted block database detected</source>
        <translation>تم الكشف عن قاعدة بيانات كتل تالفة</translation>
    </message>
    <message>
        <source>Debugging/Testing options:</source>
        <translation>خيارات التصحيح / الاختبار:</translation>
    </message>
    <message>
        <source>Do not load the wallet and disable wallet RPC calls</source>
        <translation>لا تقم بتحميل المحفظة وتعطيل استدعاءات RPC للمحفظة</translation>
    </message>
    <message>
        <source>Do you want to rebuild the block database now?</source>
        <translation>هل تريد إعادة بناء قاعدة بيانات الكتل الآن؟</translation>
    </message>
    <message>
        <source>Error creating %s: You can't create non-HD wallets with this version.</source>
        <translation>خطأ في إنشاء %s: لا يمكنك إنشاء محافظ بلا خاصية الهرمية الحتمية non-HD باستخدام هذا الإصدار.</translation>
    </message>
    <message>
        <source>Error loading %s</source>
        <translation>خطأ في تحميل %s</translation>
    </message>
    <message>
        <source>Error loading block database</source>
        <translation>خطأ في تحميل قاعدة بيانات الكتل</translation>
    </message>
    <message>
        <source>Error opening block database</source>
        <translation>خطأ في فتح قاعدة بيانات الكتل</translation>
    </message>
    <message>
        <source>Error: Disk space is low!</source>
        <translation>تحذير: مساحة القرص منخفضة</translation>
    </message>
    <message>
        <source>Failed to listen on any port. Use -listen=0 if you want this.</source>
        <translation>فشل في الاستماع على أي منفذ. استخدام الاستماع = 0 إذا كنت تريد هذا.</translation>
    </message>
    <message>
        <source>Importing...</source>
        <translation>استيراد...</translation>
    </message>
    <message>
        <source>Incorrect or no genesis block found. Wrong datadir for network?</source>
        <translation>لم يتم العثور على كتلة تكوين أو لم تكون صحيحة. datadir خاطئة للشبكة؟</translation>
    </message>
    <message>
        <source>Initialization sanity check failed. %s is shutting down.</source>
        <translation>فشل بالتحقق في اختبار التعقل. تم إيقاف %s.</translation>
    </message>
    <message>
        <source>Loading P2P addresses...</source>
        <translation>تحميل عناوين P2P...</translation>
    </message>
    <message>
        <source>Loading banlist...</source>
        <translation>جاري تحميل قائمة الحظر...</translation>
    </message>
    <message>
        <source>Location of the auth cookie (default: data dir)</source>
        <translation>موقع ملف تعريف ارتباط المصادقة (القيمة الافتراضية: دليل البيانات)</translation>
    </message>
    <message>
        <source>Not enough file descriptors available.</source>
        <translation>لا تتوفر واصفات ملفات كافية.</translation>
    </message>
    <message>
        <source>Print this help message and exit</source>
        <translation>اطبع رسالة المساعدة هذه واخرج منها</translation>
    </message>
    <message>
        <source>Print version and exit</source>
        <translation>طباعة النسخة ومن ثم الخروج</translation>
    </message>
    <message>
        <source>Prune cannot be configured with a negative value.</source>
        <translation>لا يمكن تهيئة التجريد بقيمة سالبة.</translation>
    </message>
    <message>
        <source>Prune mode is incompatible with -txindex.</source>
        <translation>وضع التجريد غير متوافق مع -txindex.</translation>
    </message>
    <message>
        <source>Replaying blocks...</source>
        <translation>إعادة لعب الكتل...</translation>
    </message>
    <message>
        <source>Rewinding blocks...</source>
        <translation>العودة بالكتل...</translation>
    </message>
    <message>
        <source>Specify wallet file (within data directory)</source>
        <translation>تحديد ملف المحفظة (داخل دليل البيانات)</translation>
    </message>
    <message>
        <source>The source code is available from %s.</source>
        <translation>شفرة المصدر متاحة من %s.</translation>
    </message>
    <message>
        <source>Unsupported argument -tor found, use -onion.</source>
        <translation>تم العثور على وسيطة غير مدعومة -tor ، استخدم -onion.</translation>
    </message>
    <message>
        <source>Upgrading UTXO database</source>
        <translation>ترقية قاعدة بيانات UTXO</translation>
    </message>
    <message>
        <source>Use the test chain</source>
        <translation>إستخدم السلسلة التجريبية</translation>
    </message>
    <message>
        <source>Verifying blocks...</source>
        <translation>التحقق من الكتل...</translation>
    </message>
    <message>
        <source>Wallet debugging/testing options:</source>
        <translation>خيارات تصحيح / اختبار المحفظة:</translation>
    </message>
    <message>
        <source>Wallet needed to be rewritten: restart %s to complete</source>
        <translation>يلزم إعادة كتابة المحفظة: إعادة تشغيل %s لإكمال العملية</translation>
    </message>
    <message>
        <source>Wallet options:</source>
        <translation>خيارات المحفظة :</translation>
    </message>
    <message>
        <source>Randomize credentials for every proxy connection. This enables Tor stream isolation (default: %u)</source>
        <translation>عشوائية وثائق الاعتماد لكل اتصال عبر وكيل. يتيح ذلك عزل تيار تور (القيمة الافتراضية: %u)</translation>
    </message>
    <message>
        <source>The transaction amount is too small to send after the fee has been deducted</source>
        <translation>قيمة المعاملة صغيرة جدًا ولا يمكن إرسالها بعد خصم الرسوم</translation>
    </message>
    <message>
        <source>You need to rebuild the database using -reindex to go back to unpruned mode.  This will redownload the entire blockchain</source>
        <translation>تحتاج إلى إعادة إنشاء قاعدة البيانات باستخدام -reindex للعودة إلى الوضعية الغير مجردة. هذا سوف يعيد تحميل سلسلة الكتل بأكملها</translation>
    </message>
    <message>
        <source>(default: %u)</source>
        <translation>(القيمة الافتراضية: %u)</translation>
    </message>
    <message>
        <source>Accept public REST requests (default: %u)</source>
        <translation>قبول طلبات REST العامة (القيمة الافتراضية: %u)</translation>
    </message>
    <message>
        <source>Automatically create Tor hidden service (default: %d)</source>
        <translation>إنشاء خدمة تور المخفية تلقائيًا (القيمة الافتراضية: %d)</translation>
    </message>
    <message>
        <source>Connect through SOCKS5 proxy</source>
        <translation>الاتصال من خلال وكيل SOCKS5</translation>
    </message>
    <message>
        <source>Error loading %s: You can't disable HD on an already existing HD wallet</source>
        <translation>خطأ أثناء تحميل %s: لا يمكنك تعطيل خاصية الهرمية الحتمية HD في محفظة مفعلة بخاصية الهرمية الحتمية HD مسبقاً</translation>
    </message>
    <message>
        <source>Error reading from database, shutting down.</source>
        <translation>خطأ في القراءة من قاعدة البيانات ، والتوقف.</translation>
    </message>
    <message>
        <source>Error upgrading chainstate database</source>
        <translation>خطأ في ترقية قاعدة بيانات chainstate</translation>
    </message>
    <message>
        <source>Imports blocks from external blk000??.dat file on startup</source>
        <translation>استيراد كتل من ملف blk000??.dat الخارجي عند بدء التشغيل</translation>
    </message>
    <message>
        <source>Information</source>
        <translation>معلومات</translation>
    </message>
    <message>
        <source>Node relay options:</source>
        <translation>خيارات ترحيل العقد:</translation>
    </message>
    <message>
        <source>RPC server options:</source>
        <translation>خيارات خادم RPC:</translation>
    </message>
    <message>
        <source>Signing transaction failed</source>
        <translation>فشل توقيع المعاملة</translation>
    </message>
    <message>
        <source>The transaction amount is too small to pay the fee</source>
        <translation>قيمة المعاملة صغيرة جدا لدفع الأجر</translation>
    </message>
    <message>
        <source>This is experimental software.</source>
        <translation>هذا برنامج تجريبي.</translation>
    </message>
    <message>
        <source>Tor control port password (default: empty)</source>
        <translation>كلمة مرور منفذ تحكم تور (القيمة الافتراضية: فارغة)</translation>
    </message>
    <message>
        <source>Tor control port to use if onion listening enabled (default: %s)</source>
        <translation>منفذ تحكم Tor لاستخدامه في حالة تفعيل الاستماع بالبصل (افتراضي: %s)</translation>
    </message>
    <message>
        <source>Transaction amount too small</source>
        <translation>قيمة العملية صغيره جدا</translation>
    </message>
    <message>
        <source>Transaction too large for fee policy</source>
        <translation>قيمة المعاملة كبيرة جدا لسياسة الأجر</translation>
    </message>
    <message>
        <source>Transaction too large</source>
        <translation>المعاملة كبيرة جدا</translation>
    </message>
    <message>
        <source>Unable to bind to %s on this computer (bind returned error %s)</source>
        <translation>يتعذر الربط مع %s على هذا الكمبيوتر (الربط انتج خطأ %s)</translation>
    </message>
    <message>
        <source>Unable to generate initial keys</source>
        <translation>غير قادر على توليد مفاتيح أولية</translation>
    </message>
    <message>
        <source>Upgrade wallet to latest format on startup</source>
        <translation>ترقية المحفظة إلى التنسيق الأحدث عند بدء التشغيل</translation>
    </message>
    <message>
        <source>Username for JSON-RPC connections</source>
        <translation>اسم المستخدم لاتصالات JSON-RPC</translation>
    </message>
    <message>
        <source>Verifying wallet(s)...</source>
        <translation>التحقق من المحفظة (المحافظ)...</translation>
    </message>
    <message>
        <source>Warning</source>
        <translation>تحذير</translation>
    </message>
    <message>
        <source>Zapping all transactions from wallet...</source>
        <translation>إزالة جميع المعاملات من المحفظة...</translation>
    </message>
    <message>
        <source>Error loading %s: You can't enable HD on an already existing non-HD wallet</source>
        <translation>خطأ أثناء تحميل %s: لا يمكنك تفعيل خاصية الهرمية الحتمية HD في محفظة لا تملك خاصية الهرمية الحتمية non-HD مسبقاً</translation>
    </message>
    <message>
        <source>Use separate SOCKS5 proxy to reach peers via Tor hidden services (default: %s)</source>
        <translation>استخدام وكيل SOCKS5 منفصل للوصول إلى الأقران عبر خدمات تور المخفية (القيمة الافتراضية: %s)</translation>
    </message>
    <message>
        <source>Warning: Wallet file corrupt, data salvaged! Original %s saved as %s in %s; if your balance or transactions are incorrect you should restore from a backup.</source>
        <translation>تحذير: ملف المحفظة فاسد ، تم انقاذ البيانات! تم حفظ %s الأصلي ك %s في %s؛ إذا كان رصيدك أو كانت معاملاتك غير صحيحة، فيجب عليك الإستعادة من نسخة احتياطية.</translation>
    </message>
    <message>
        <source>%s is set very high!</source>
        <translation>%s عالٍ جداً</translation>
    </message>
    <message>
        <source>(default: %s)</source>
        <translation>(القيمة الافتراضية: %s)</translation>
    </message>
    <message>
        <source>Make the wallet broadcast transactions</source>
        <translation>إنتاج معاملات بث المحفظة</translation>
    </message>
    <message>
        <source>Starting network threads...</source>
        <translation>بدء مؤشرات شبكة الاتصال...</translation>
    </message>
    <message>
        <source>The wallet will avoid paying less than the minimum relay fee.</source>
        <translation>سوف تتجنب المحفظة دفع أقل من الحد الأدنى لرسوم التتابع.</translation>
    </message>
    <message>
        <source>Transaction amounts must not be negative</source>
        <translation>يجب ألا تكون قيمة المعاملة سلبية</translation>
    </message>
    <message>
        <source>Transaction must have at least one recipient</source>
        <translation>يجب أن تحتوي المعاملة على مستلم واحد على الأقل</translation>
    </message>
    <message>
        <source>Insufficient funds</source>
        <translation>اموال غير كافية</translation>
    </message>
    <message>
        <source>Loading block index...</source>
        <translation>تحميل مؤشر الكتلة</translation>
    </message>
    <message>
        <source>Loading wallet...</source>
        <translation>تحميل المحفظه</translation>
    </message>
    <message>
        <source>Cannot downgrade wallet</source>
        <translation>لا يمكن تخفيض قيمة المحفظة</translation>
    </message>
    <message>
        <source>Rescanning...</source>
        <translation>إعادة مسح</translation>
    </message>
    <message>
        <source>Done loading</source>
        <translation>انتهاء التحميل</translation>
    </message>
    <message>
        <source>Error</source>
        <translation>خطأ</translation>
    </message>
</context>
</TS><|MERGE_RESOLUTION|>--- conflicted
+++ resolved
@@ -2383,15 +2383,11 @@
         <translation>التوقيع</translation>
     </message>
     <message>
-<<<<<<< HEAD
-        <source>Sign the message to prove you own this Litecoin address</source>
-=======
         <source>Copy the current signature to the system clipboard</source>
         <translation>نسخ التوقيع الحالي إلى حافظة النظام</translation>
     </message>
     <message>
         <source>Sign the message to prove you own this Bitcoin address</source>
->>>>>>> dac5d68f
         <translation>وقع الرسالة لتثبت انك تمتلك عنوان البت كوين هذا</translation>
     </message>
     <message>
@@ -3032,10 +3028,6 @@
         <translation>حدد مجلد المعلومات</translation>
     </message>
     <message>
-<<<<<<< HEAD
-        <source>Litecoin Core</source>
-        <translation>جوهر Litecoin</translation>
-=======
         <source>Specify your own public address</source>
         <translation>حدد العنوان العام لمحفظتك</translation>
     </message>
@@ -3062,7 +3054,6 @@
     <message>
         <source>Bitcoin Core</source>
         <translation>جوهر بيتكوين</translation>
->>>>>>> dac5d68f
     </message>
     <message>
         <source>Cannot obtain a lock on data directory %s. %s is probably already running.</source>
