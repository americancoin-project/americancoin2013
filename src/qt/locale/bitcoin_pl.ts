--- conflicted
+++ resolved
@@ -2855,17 +2855,12 @@
         <translation>Pozwól na połączenia JSON-RPC z podanego źródła. Jako &lt;ip&gt; prawidłowe jest pojedyncze IP (np. 1.2.3.4), podsieć/maska (np. 1.2.3.4/255.255.255.0) lub sieć/CIDR (np. 1.2.3.4/24). Opcja ta może być użyta wiele razy.</translation>
     </message>
     <message>
-<<<<<<< HEAD
+        <source>An error occurred while setting up the RPC address %s port %u for listening: %s</source>
+        <translation>Napotkano błąd podczas ustawiania adres RPC %s port %u dla nasłuchiwania: %s</translation>
+    </message>
+    <message>
         <source>Cannot obtain a lock on data directory %s. Litecoin Core is probably already running.</source>
         <translation>Nie można uzyskać blokady na katalogu z danymi %s. Rdzeń Litecoin najprawdopodobniej jest już uruchomiony.</translation>
-=======
-        <source>An error occurred while setting up the RPC address %s port %u for listening: %s</source>
-        <translation>Napotkano błąd podczas ustawiania adres RPC %s port %u dla nasłuchiwania: %s</translation>
-    </message>
-    <message>
-        <source>Cannot obtain a lock on data directory %s. Bitcoin Core is probably already running.</source>
-        <translation>Nie można uzyskać blokady na katalogu z danymi %s. Rdzeń Bitcoin najprawdopodobniej jest już uruchomiony.</translation>
->>>>>>> 424ae662
     </message>
     <message>
         <source>Error: Listening for incoming connections failed (listen returned error %s)</source>
