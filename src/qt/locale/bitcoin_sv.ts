<TS language="sv" version="2.1">
<context>
    <name>AddressBookPage</name>
    <message>
        <source>Right-click to edit address or label</source>
        <translation>Högerklicka för att redigera adressen eller etiketten.</translation>
    </message>
    <message>
        <source>Create a new address</source>
        <translation>Skapa ny adress</translation>
    </message>
    <message>
        <source>&amp;New</source>
        <translation>&amp;Ny</translation>
    </message>
    <message>
        <source>Copy the currently selected address to the system clipboard</source>
        <translation>Kopiera den markerade adressen till systemets Urklipp</translation>
    </message>
    <message>
        <source>&amp;Copy</source>
        <translation>&amp;Kopiera</translation>
    </message>
    <message>
        <source>C&amp;lose</source>
        <translation>S&amp;täng</translation>
    </message>
    <message>
        <source>Delete the currently selected address from the list</source>
        <translation>Ta bort den valda adressen från listan</translation>
    </message>
    <message>
        <source>Export the data in the current tab to a file</source>
        <translation>Exportera informationen i aktuell flik till en fil</translation>
    </message>
    <message>
        <source>&amp;Export</source>
        <translation>&amp;Exportera</translation>
    </message>
    <message>
        <source>&amp;Delete</source>
        <translation>&amp;Radera</translation>
    </message>
    <message>
        <source>Choose the address to send coins to</source>
        <translation>Välj en adress att skicka transaktionen till</translation>
    </message>
    <message>
        <source>Choose the address to receive coins with</source>
        <translation>Välj en adress att ta emot transaktionen med</translation>
    </message>
    <message>
        <source>C&amp;hoose</source>
        <translation>V&amp;älj</translation>
    </message>
    <message>
        <source>Sending addresses</source>
        <translation>Avsändaradresser</translation>
    </message>
    <message>
        <source>Receiving addresses</source>
        <translation>Mottagaradresser</translation>
    </message>
    <message>
<<<<<<< HEAD
        <source>These are your Litecoin addresses for sending payments. Always check the amount and the receiving address before sending coins.</source>
        <translation>Detta är dina Litecoin adresser för att skicka betalningar. Kolla alltid summan och den mottagande adressen innan du skickar Litecoins.</translation>
    </message>
    <message>
        <source>These are your Litecoin addresses for receiving payments. It is recommended to use a new receiving address for each transaction.</source>
        <translation>Detta är dina Litecoin adresser för att ta emot betalningar. Det rekommenderas att använda en ny mottagningsadress för varje transaktion.</translation>
=======
        <source>These are your Bitcoin addresses for sending payments. Always check the amount and the receiving address before sending coins.</source>
        <translation>Detta är dina Bitcoin-adresser för att skicka betalningar. Kontrollera alltid summan och den mottagande adressen innan du skickar bitcoin.</translation>
    </message>
    <message>
        <source>These are your Bitcoin addresses for receiving payments. It is recommended to use a new receiving address for each transaction.</source>
        <translation>Detta är dina Bitcoin-adresser för att ta emot betalningar. Det rekommenderas att använda en ny mottagningsadress för varje transaktion.</translation>
>>>>>>> dac5d68f
    </message>
    <message>
        <source>&amp;Copy Address</source>
        <translation>&amp;Kopiera adress</translation>
    </message>
    <message>
        <source>Copy &amp;Label</source>
        <translation>Kopiera &amp;etikett</translation>
    </message>
    <message>
        <source>&amp;Edit</source>
        <translation>&amp;Redigera</translation>
    </message>
    <message>
        <source>Export Address List</source>
        <translation>Exportera adresslista</translation>
    </message>
    <message>
        <source>Comma separated file (*.csv)</source>
        <translation>Kommaseparerad fil (*.csv)</translation>
    </message>
    <message>
        <source>Exporting Failed</source>
        <translation>Export misslyckades</translation>
    </message>
    <message>
        <source>There was an error trying to save the address list to %1. Please try again.</source>
        <translation>Ett fel inträffade när adresslistan skulle sparas till %1.
Var vänlig och försök igen.</translation>
    </message>
</context>
<context>
    <name>AddressTableModel</name>
    <message>
        <source>Label</source>
        <translation>Etikett</translation>
    </message>
    <message>
        <source>Address</source>
        <translation>Adress</translation>
    </message>
    <message>
        <source>(no label)</source>
        <translation>(Ingen etikett)</translation>
    </message>
</context>
<context>
    <name>AskPassphraseDialog</name>
    <message>
        <source>Passphrase Dialog</source>
        <translation>Lösenordsdialog</translation>
    </message>
    <message>
        <source>Enter passphrase</source>
        <translation>Ange lösenord</translation>
    </message>
    <message>
        <source>New passphrase</source>
        <translation>Nytt lösenord</translation>
    </message>
    <message>
        <source>Repeat new passphrase</source>
        <translation>Upprepa nytt lösenord</translation>
    </message>
    <message>
        <source>Show password</source>
        <translation>Visa lösenord</translation>
    </message>
    <message>
        <source>Enter the new passphrase to the wallet.&lt;br/&gt;Please use a passphrase of &lt;b&gt;ten or more random characters&lt;/b&gt;, or &lt;b&gt;eight or more words&lt;/b&gt;.</source>
        <translation>Ange plånbokens nya lösenord. &lt;br/&gt; Använd ett lösenord på &lt;b&gt;tio eller fler slumpmässiga tecken,&lt;/b&gt; eller &lt;b&gt;åtta eller fler ord.&lt;/b&gt;.</translation>
    </message>
    <message>
        <source>Encrypt wallet</source>
        <translation>Kryptera plånbok</translation>
    </message>
    <message>
        <source>This operation needs your wallet passphrase to unlock the wallet.</source>
        <translation>Denna operation behöver din plånboks lösenord för att låsa upp plånboken.</translation>
    </message>
    <message>
        <source>Unlock wallet</source>
        <translation>Lås upp plånbok</translation>
    </message>
    <message>
        <source>This operation needs your wallet passphrase to decrypt the wallet.</source>
        <translation>Denna operation behöver din plånboks lösenord för att dekryptera plånboken.</translation>
    </message>
    <message>
        <source>Decrypt wallet</source>
        <translation>Dekryptera plånbok</translation>
    </message>
    <message>
        <source>Change passphrase</source>
        <translation>Ändra lösenord</translation>
    </message>
    <message>
        <source>Enter the old passphrase and new passphrase to the wallet.</source>
        <translation>Ge det gamla lösenordet och det nya lösenordet för plånboken.</translation>
    </message>
    <message>
        <source>Confirm wallet encryption</source>
        <translation>Bekräfta kryptering av plånbok</translation>
    </message>
    <message>
        <source>Warning: If you encrypt your wallet and lose your passphrase, you will &lt;b&gt;LOSE ALL OF YOUR LITECOINS&lt;/b&gt;!</source>
        <translation>VARNING: Om du krypterar din plånbok och glömmer ditt lösenord, kommer du att &lt;b&gt;FÖRLORA ALLA DINA LITECOIN&lt;/b&gt;!</translation>
    </message>
    <message>
        <source>Are you sure you wish to encrypt your wallet?</source>
        <translation>Är du säker på att du vill kryptera din plånbok?</translation>
    </message>
    <message>
        <source>Wallet encrypted</source>
        <translation>Plånbok krypterad</translation>
    </message>
    <message>
<<<<<<< HEAD
        <source>%1 will close now to finish the encryption process. Remember that encrypting your wallet cannot fully protect your litecoins from being stolen by malware infecting your computer.</source>
        <translation>%1 kommer nu att stänga ner för att färdigställa krypteringen. Tänk på att en krypterad plånbok inte skyddar mot stöld om din dator är infekterad med en keylogger.</translation>
=======
        <source>%1 will close now to finish the encryption process. Remember that encrypting your wallet cannot fully protect your bitcoins from being stolen by malware infecting your computer.</source>
        <translation>%1 kommer nu att stänga ner för att slutföra krypteringen. Tänk på att en krypterad plånbok inte skyddar mot stöld om din dator är infekterad med en keylogger.</translation>
>>>>>>> dac5d68f
    </message>
    <message>
        <source>IMPORTANT: Any previous backups you have made of your wallet file should be replaced with the newly generated, encrypted wallet file. For security reasons, previous backups of the unencrypted wallet file will become useless as soon as you start using the new, encrypted wallet.</source>
        <translation>VIKTIGT: Alla tidigare säkerhetskopior du har skapat av plånboksfilen ska ersättas med den nyss skapade, krypterade plånboksfilen. Av säkerhetsskäl kommer tidigare säkerhetskopior av den okrypterade plånboksfilen att bli oanvändbara när du börjar använda den nya, krypterade plånboken.</translation>
    </message>
    <message>
        <source>Wallet encryption failed</source>
        <translation>Kryptering av plånbok misslyckades</translation>
    </message>
    <message>
        <source>Wallet encryption failed due to an internal error. Your wallet was not encrypted.</source>
        <translation>Kryptering av plånbok misslyckades på grund av ett internt fel. Din plånbok krypterades inte.</translation>
    </message>
    <message>
        <source>The supplied passphrases do not match.</source>
        <translation>De angivna lösenorden överensstämmer inte.</translation>
    </message>
    <message>
        <source>Wallet unlock failed</source>
        <translation>Misslyckades låsa upp plånboken</translation>
    </message>
    <message>
        <source>The passphrase entered for the wallet decryption was incorrect.</source>
        <translation>Lösenordet för dekryptering av plånboken var felaktigt.</translation>
    </message>
    <message>
        <source>Wallet decryption failed</source>
        <translation>Dekryptering av plånbok misslyckades</translation>
    </message>
    <message>
        <source>Wallet passphrase was successfully changed.</source>
        <translation>Plånbokens lösenord ändrades.</translation>
    </message>
    <message>
        <source>Warning: The Caps Lock key is on!</source>
        <translation>Varning: Caps Lock är påslaget!</translation>
    </message>
</context>
<context>
    <name>BanTableModel</name>
    <message>
        <source>IP/Netmask</source>
        <translation>IP/nätmask</translation>
    </message>
    <message>
        <source>Banned Until</source>
        <translation>Bannad tills</translation>
    </message>
</context>
<context>
    <name>BitcoinGUI</name>
    <message>
        <source>Sign &amp;message...</source>
        <translation>Signera &amp;meddelande...</translation>
    </message>
    <message>
        <source>Synchronizing with network...</source>
        <translation>Synkroniserar med nätverk...</translation>
    </message>
    <message>
        <source>&amp;Overview</source>
        <translation>&amp;Översikt</translation>
    </message>
    <message>
        <source>Node</source>
        <translation>Nod</translation>
    </message>
    <message>
        <source>Show general overview of wallet</source>
        <translation>Visa generell översikt av plånboken</translation>
    </message>
    <message>
        <source>&amp;Transactions</source>
        <translation>&amp;Transaktioner</translation>
    </message>
    <message>
        <source>Browse transaction history</source>
        <translation>Bläddra i transaktionshistorik</translation>
    </message>
    <message>
        <source>E&amp;xit</source>
        <translation>&amp;Avsluta</translation>
    </message>
    <message>
        <source>Quit application</source>
        <translation>Avsluta programmet</translation>
    </message>
    <message>
        <source>&amp;About %1</source>
        <translation>&amp;Om %1</translation>
    </message>
    <message>
        <source>Show information about %1</source>
        <translation>Visa information om %1</translation>
    </message>
    <message>
        <source>About &amp;Qt</source>
        <translation>Om &amp;Qt</translation>
    </message>
    <message>
        <source>Show information about Qt</source>
        <translation>Visa information om Qt</translation>
    </message>
    <message>
        <source>&amp;Options...</source>
        <translation>&amp;Alternativ...</translation>
    </message>
    <message>
        <source>Modify configuration options for %1</source>
        <translation>Ändra konfigurationsalternativ för %1</translation>
    </message>
    <message>
        <source>&amp;Encrypt Wallet...</source>
        <translation>&amp;Kryptera plånbok...</translation>
    </message>
    <message>
        <source>&amp;Backup Wallet...</source>
        <translation>&amp;Säkerhetskopiera plånbok...</translation>
    </message>
    <message>
        <source>&amp;Change Passphrase...</source>
        <translation>&amp;Ändra lösenord...</translation>
    </message>
    <message>
        <source>&amp;Sending addresses...</source>
        <translation>Av&amp;sändaradresser...</translation>
    </message>
    <message>
        <source>&amp;Receiving addresses...</source>
        <translation>Mottaga&amp;radresser...</translation>
    </message>
    <message>
        <source>Open &amp;URI...</source>
        <translation>Öppna &amp;URI...</translation>
    </message>
    <message>
        <source>Click to disable network activity.</source>
        <translation>Klicka för att inaktivera nätverksaktivitet.</translation>
    </message>
    <message>
        <source>Network activity disabled.</source>
        <translation>Nätverksaktivitet inaktiverad.</translation>
    </message>
    <message>
        <source>Click to enable network activity again.</source>
        <translation>Klicka för att aktivera nätverksaktivitet igen.</translation>
    </message>
    <message>
        <source>Syncing Headers (%1%)...</source>
        <translation>Synkar huvuden (%1%)...</translation>
    </message>
    <message>
        <source>Reindexing blocks on disk...</source>
        <translation>Återindexerar block på disken...</translation>
    </message>
    <message>
<<<<<<< HEAD
        <source>Send coins to a Litecoin address</source>
        <translation>Skicka litecoins till en Litecoin-adress</translation>
=======
        <source>Send coins to a Bitcoin address</source>
        <translation>Skicka bitcoin till en Bitcoin-adress</translation>
>>>>>>> dac5d68f
    </message>
    <message>
        <source>Backup wallet to another location</source>
        <translation>Säkerhetskopiera plånboken till en annan plats</translation>
    </message>
    <message>
        <source>Change the passphrase used for wallet encryption</source>
        <translation>Byt lösenfras för kryptering av plånbok</translation>
    </message>
    <message>
        <source>&amp;Debug window</source>
        <translation>&amp;Debug-fönster</translation>
    </message>
    <message>
        <source>Open debugging and diagnostic console</source>
        <translation>Öppna debug- och diagnostikkonsolen</translation>
    </message>
    <message>
        <source>&amp;Verify message...</source>
        <translation>&amp;Verifiera meddelande...</translation>
    </message>
    <message>
        <source>Litecoin</source>
        <translation>Litecoin</translation>
    </message>
    <message>
        <source>Wallet</source>
        <translation>Plånbok</translation>
    </message>
    <message>
        <source>&amp;Send</source>
        <translation>&amp;Skicka</translation>
    </message>
    <message>
        <source>&amp;Receive</source>
        <translation>&amp;Ta emot</translation>
    </message>
    <message>
        <source>&amp;Show / Hide</source>
        <translation>&amp;Visa / Göm</translation>
    </message>
    <message>
        <source>Show or hide the main Window</source>
        <translation>Visa eller göm huvudfönstret</translation>
    </message>
    <message>
        <source>Encrypt the private keys that belong to your wallet</source>
        <translation>Kryptera de privata nycklar som tillhör din plånbok</translation>
    </message>
    <message>
<<<<<<< HEAD
        <source>Sign messages with your Litecoin addresses to prove you own them</source>
        <translation>Signera meddelanden med din Litecoin-adress för att bevisa att du äger dem</translation>
    </message>
    <message>
        <source>Verify messages to ensure they were signed with specified Litecoin addresses</source>
        <translation>Verifiera meddelanden för att vara säker på att de var signerade med specificerade Litecoin-adresser</translation>
=======
        <source>Sign messages with your Bitcoin addresses to prove you own them</source>
        <translation>Signera meddelanden med dina Bitcoin-adresser för att bevisa att du äger dem</translation>
    </message>
    <message>
        <source>Verify messages to ensure they were signed with specified Bitcoin addresses</source>
        <translation>Verifiera meddelanden för att vara säker på att de signerades med angivna Bitcoin-adresser</translation>
>>>>>>> dac5d68f
    </message>
    <message>
        <source>&amp;File</source>
        <translation>&amp;Arkiv</translation>
    </message>
    <message>
        <source>&amp;Settings</source>
        <translation>&amp;Inställningar</translation>
    </message>
    <message>
        <source>&amp;Help</source>
        <translation>&amp;Hjälp</translation>
    </message>
    <message>
        <source>Tabs toolbar</source>
        <translation>Verktygsfält för tabbar</translation>
    </message>
    <message>
<<<<<<< HEAD
        <source>Request payments (generates QR codes and litecoin: URIs)</source>
        <translation>Begär betalning (genererar QR-koder och litecoin-URI)</translation>
=======
        <source>Request payments (generates QR codes and bitcoin: URIs)</source>
        <translation>Begär betalningar (skapar QR-koder och bitcoin: -URIer)</translation>
>>>>>>> dac5d68f
    </message>
    <message>
        <source>Show the list of used sending addresses and labels</source>
        <translation>Visa listan med använda avsändaradresser och etiketter</translation>
    </message>
    <message>
        <source>Show the list of used receiving addresses and labels</source>
        <translation>Visa listan med använda mottagningsadresser och etiketter</translation>
    </message>
    <message>
        <source>Open a litecoin: URI or payment request</source>
        <translation>Öppna en litecoin: URI eller betalningsbegäran</translation>
    </message>
    <message>
        <source>&amp;Command-line options</source>
        <translation>&amp;Kommandoradsalternativ</translation>
    </message>
    <message numerus="yes">
        <source>%n active connection(s) to Litecoin network</source>
        <translation><numerusform>%n aktiva anslutningar till Litecoin-nätverket.</numerusform><numerusform>%n aktiva anslutningar till Litecoin-nätverket.</numerusform></translation>
    </message>
    <message>
        <source>Indexing blocks on disk...</source>
        <translation>Indexerar block på disken...</translation>
    </message>
    <message>
        <source>Processing blocks on disk...</source>
        <translation>Bearbetar block på disken...</translation>
    </message>
    <message numerus="yes">
        <source>Processed %n block(s) of transaction history.</source>
        <translation><numerusform>Bearbetade %n block av transaktionshistoriken.</numerusform><numerusform>Bearbetade %n block av transaktionshistoriken.</numerusform></translation>
    </message>
    <message>
        <source>%1 behind</source>
        <translation>%1 efter</translation>
    </message>
    <message>
        <source>Last received block was generated %1 ago.</source>
        <translation>Senast mottagna block skapades för %1 sedan.</translation>
    </message>
    <message>
        <source>Transactions after this will not yet be visible.</source>
        <translation>Transaktioner efter denna kommer inte ännu vara synliga.</translation>
    </message>
    <message>
        <source>Error</source>
        <translation>Fel</translation>
    </message>
    <message>
        <source>Warning</source>
        <translation>Varning</translation>
    </message>
    <message>
        <source>Information</source>
        <translation>Information</translation>
    </message>
    <message>
        <source>Up to date</source>
        <translation>Uppdaterad</translation>
    </message>
    <message>
        <source>Show the %1 help message to get a list with possible Litecoin command-line options</source>
        <translation>Visa %1 hjälpmeddelande för att få en lista med möjliga Litecoin kommandoradsalternativ.</translation>
    </message>
    <message>
        <source>%1 client</source>
        <translation>%1-klient</translation>
    </message>
    <message>
        <source>Connecting to peers...</source>
        <translation>Ansluter till noder...</translation>
    </message>
    <message>
        <source>Catching up...</source>
        <translation>Hämtar senaste...</translation>
    </message>
    <message>
        <source>Date: %1
</source>
        <translation>Datum: %1
</translation>
    </message>
    <message>
        <source>Amount: %1
</source>
        <translation>Belopp: %1
</translation>
    </message>
    <message>
        <source>Type: %1
</source>
        <translation>Typ: %1
</translation>
    </message>
    <message>
        <source>Label: %1
</source>
        <translation>Etikett: %1
</translation>
    </message>
    <message>
        <source>Address: %1
</source>
        <translation>Adress: %1
</translation>
    </message>
    <message>
        <source>Sent transaction</source>
        <translation>Transaktion skickad</translation>
    </message>
    <message>
        <source>Incoming transaction</source>
        <translation>Inkommande transaktion</translation>
    </message>
    <message>
        <source>HD key generation is &lt;b&gt;enabled&lt;/b&gt;</source>
        <translation>HD-nyckelgenerering är &lt;b&gt;aktiverad&lt;/b&gt;</translation>
    </message>
    <message>
        <source>HD key generation is &lt;b&gt;disabled&lt;/b&gt;</source>
        <translation>HD-nyckelgenerering är &lt;b&gt;inaktiverad&lt;/b&gt;</translation>
    </message>
    <message>
        <source>Wallet is &lt;b&gt;encrypted&lt;/b&gt; and currently &lt;b&gt;unlocked&lt;/b&gt;</source>
        <translation>Denna plånbok är &lt;b&gt;krypterad&lt;/b&gt; och för närvarande &lt;b&gt;olåst&lt;/b&gt;</translation>
    </message>
    <message>
        <source>Wallet is &lt;b&gt;encrypted&lt;/b&gt; and currently &lt;b&gt;locked&lt;/b&gt;</source>
        <translation>Denna plånbok är &lt;b&gt;krypterad&lt;/b&gt; och för närvarande &lt;b&gt;låst&lt;/b&gt;</translation>
    </message>
    <message>
        <source>A fatal error occurred. Litecoin can no longer continue safely and will quit.</source>
        <translation>Ett kritiskt fel uppstod. Litecoin kan inte fortsätta att köra säkert och kommer att avslutas.</translation>
    </message>
</context>
<context>
    <name>CoinControlDialog</name>
    <message>
        <source>Coin Selection</source>
        <translation>Myntval</translation>
    </message>
    <message>
        <source>Quantity:</source>
        <translation>Kvantitet:</translation>
    </message>
    <message>
        <source>Bytes:</source>
        <translation>Antal byte:</translation>
    </message>
    <message>
        <source>Amount:</source>
        <translation>Belopp:</translation>
    </message>
    <message>
        <source>Fee:</source>
        <translation>Avgift:</translation>
    </message>
    <message>
        <source>Dust:</source>
        <translation>Damm:</translation>
    </message>
    <message>
        <source>After Fee:</source>
        <translation>Efter avgift:</translation>
    </message>
    <message>
        <source>Change:</source>
        <translation>Växel:</translation>
    </message>
    <message>
        <source>(un)select all</source>
        <translation>(av)markera allt</translation>
    </message>
    <message>
        <source>Tree mode</source>
        <translation>Trädvy</translation>
    </message>
    <message>
        <source>List mode</source>
        <translation>Listvy</translation>
    </message>
    <message>
        <source>Amount</source>
        <translation>Mängd</translation>
    </message>
    <message>
        <source>Received with label</source>
        <translation>Mottagen med etikett</translation>
    </message>
    <message>
        <source>Received with address</source>
        <translation>Mottagen med adress</translation>
    </message>
    <message>
        <source>Date</source>
        <translation>Datum</translation>
    </message>
    <message>
        <source>Confirmations</source>
        <translation>Bekräftelser</translation>
    </message>
    <message>
        <source>Confirmed</source>
        <translation>Bekräftad</translation>
    </message>
    <message>
        <source>Copy address</source>
        <translation>Kopiera adress</translation>
    </message>
    <message>
        <source>Copy label</source>
        <translation>Kopiera etikett</translation>
    </message>
    <message>
        <source>Copy amount</source>
        <translation>Kopiera belopp</translation>
    </message>
    <message>
        <source>Copy transaction ID</source>
        <translation>Kopiera transaktions-ID</translation>
    </message>
    <message>
        <source>Lock unspent</source>
        <translation>Lås ospenderat</translation>
    </message>
    <message>
        <source>Unlock unspent</source>
        <translation>Lås upp ospenderat</translation>
    </message>
    <message>
        <source>Copy quantity</source>
        <translation>Kopiera kvantitet</translation>
    </message>
    <message>
        <source>Copy fee</source>
        <translation>Kopiera avgift</translation>
    </message>
    <message>
        <source>Copy after fee</source>
        <translation>Kopiera efter avgift</translation>
    </message>
    <message>
        <source>Copy bytes</source>
        <translation>Kopiera byte</translation>
    </message>
    <message>
        <source>Copy dust</source>
        <translation>Kopiera damm</translation>
    </message>
    <message>
        <source>Copy change</source>
        <translation>Kopiera växel</translation>
    </message>
    <message>
        <source>(%1 locked)</source>
        <translation>(%1 låst)</translation>
    </message>
    <message>
        <source>yes</source>
        <translation>ja</translation>
    </message>
    <message>
        <source>no</source>
        <translation>nej</translation>
    </message>
    <message>
        <source>This label turns red if any recipient receives an amount smaller than the current dust threshold.</source>
        <translation>Denna etikett blir röd om någon mottagare får en betalning som är mindre än aktuell dammtröskel.</translation>
    </message>
    <message>
        <source>Can vary +/- %1 satoshi(s) per input.</source>
        <translation>Kan variera +/- %1 satoshi per inmatning.</translation>
    </message>
    <message>
        <source>(no label)</source>
        <translation>(Ingen etikett)</translation>
    </message>
    <message>
        <source>change from %1 (%2)</source>
        <translation>växel från %1 (%2)</translation>
    </message>
    <message>
        <source>(change)</source>
        <translation>(växel)</translation>
    </message>
</context>
<context>
    <name>EditAddressDialog</name>
    <message>
        <source>Edit Address</source>
        <translation>Redigera adress</translation>
    </message>
    <message>
        <source>&amp;Label</source>
        <translation>&amp;Etikett</translation>
    </message>
    <message>
        <source>The label associated with this address list entry</source>
        <translation>Etiketten associerad med denna post i adresslistan</translation>
    </message>
    <message>
        <source>The address associated with this address list entry. This can only be modified for sending addresses.</source>
        <translation>Adressen associerad med denna post i adresslistan. Den kan bara ändras för sändningsadresser.</translation>
    </message>
    <message>
        <source>&amp;Address</source>
        <translation>&amp;Adress</translation>
    </message>
    <message>
        <source>New receiving address</source>
        <translation>Ny mottagaradress</translation>
    </message>
    <message>
        <source>New sending address</source>
        <translation>Ny avsändaradress</translation>
    </message>
    <message>
        <source>Edit receiving address</source>
        <translation>Redigera mottagaradress</translation>
    </message>
    <message>
        <source>Edit sending address</source>
        <translation>Redigera avsändaradress</translation>
    </message>
    <message>
        <source>The entered address "%1" is not a valid Litecoin address.</source>
        <translation>Den angivna adressen "%1" är inte en giltig Litecoin-adress.</translation>
    </message>
    <message>
        <source>The entered address "%1" is already in the address book.</source>
        <translation>Den angivna adressen "%1" finns redan i adressboken.</translation>
    </message>
    <message>
        <source>Could not unlock wallet.</source>
        <translation>Kunde inte låsa upp plånboken.</translation>
    </message>
    <message>
        <source>New key generation failed.</source>
        <translation>Misslyckades med generering av ny nyckel.</translation>
    </message>
</context>
<context>
    <name>FreespaceChecker</name>
    <message>
        <source>A new data directory will be created.</source>
        <translation>En ny datakatalog kommer att skapas.</translation>
    </message>
    <message>
        <source>name</source>
        <translation>namn</translation>
    </message>
    <message>
        <source>Directory already exists. Add %1 if you intend to create a new directory here.</source>
        <translation>Katalogen finns redan. Lägg till %1 om du vill skapa en ny katalog här.</translation>
    </message>
    <message>
        <source>Path already exists, and is not a directory.</source>
        <translation>Sökvägen finns redan, och är inte en katalog.</translation>
    </message>
    <message>
        <source>Cannot create data directory here.</source>
        <translation>Kan inte skapa datakatalog här.</translation>
    </message>
</context>
<context>
    <name>HelpMessageDialog</name>
    <message>
        <source>version</source>
        <translation>version</translation>
    </message>
    <message>
        <source>(%1-bit)</source>
        <translation>(%1-bit)</translation>
    </message>
    <message>
        <source>About %1</source>
        <translation>Om %1</translation>
    </message>
    <message>
        <source>Command-line options</source>
        <translation>Kommandoradsalternativ</translation>
    </message>
    <message>
        <source>Usage:</source>
        <translation>Användning:</translation>
    </message>
    <message>
        <source>command-line options</source>
        <translation>kommandoradsalternativ</translation>
    </message>
    <message>
        <source>UI Options:</source>
        <translation>UI-inställningar:</translation>
    </message>
    <message>
        <source>Choose data directory on startup (default: %u)</source>
        <translation>Välj datakatalog vid uppstart (standard: %u)</translation>
    </message>
    <message>
        <source>Set language, for example "de_DE" (default: system locale)</source>
        <translation>Ange språk, till exempel "de_DE" (standard: systemspråk)</translation>
    </message>
    <message>
        <source>Start minimized</source>
        <translation>Starta minimerad</translation>
    </message>
    <message>
        <source>Set SSL root certificates for payment request (default: -system-)</source>
        <translation>Ange SSL-rotcertifikat för betalningsbegäran (standard: -system-)</translation>
    </message>
    <message>
        <source>Show splash screen on startup (default: %u)</source>
        <translation>Visa startbild vid uppstart (standard: %u)</translation>
    </message>
    <message>
        <source>Reset all settings changed in the GUI</source>
        <translation>Återställ alla inställningar som gjorts i GUI</translation>
    </message>
</context>
<context>
    <name>Intro</name>
    <message>
        <source>Welcome</source>
        <translation>Välkommen</translation>
    </message>
    <message>
        <source>Welcome to %1.</source>
        <translation>Välkommen till %1.</translation>
    </message>
    <message>
        <source>As this is the first time the program is launched, you can choose where %1 will store its data.</source>
        <translation>Eftersom detta är första gången programmet startas får du välja var %1 skall lagra sitt data.</translation>
    </message>
    <message>
        <source>This initial synchronisation is very demanding, and may expose hardware problems with your computer that had previously gone unnoticed. Each time you run %1, it will continue downloading where it left off.</source>
        <translation>Denna första synkronisering är väldigt krävande, och kan påvisa hårdvaruproblem med din dator som tidigare inte visats sig. Varje gång du kör %1, kommer nerladdningen att fortsätta där den avslutades.</translation>
    </message>
    <message>
        <source>Use the default data directory</source>
        <translation>Använd den förvalda datakatalogen</translation>
    </message>
    <message>
        <source>Use a custom data directory:</source>
        <translation>Använd en anpassad datakatalog:</translation>
    </message>
    <message>
        <source>Litecoin</source>
        <translation>Litecoin</translation>
    </message>
    <message>
        <source>At least %1 GB of data will be stored in this directory, and it will grow over time.</source>
        <translation>Minst %1 GB data kommer att lagras i den här katalogen, och den växer över tiden.</translation>
    </message>
    <message>
        <source>Approximately %1 GB of data will be stored in this directory.</source>
        <translation>Ungefär %1 GB data kommer att lagras i den här katalogen.</translation>
    </message>
    <message>
<<<<<<< HEAD
        <source>%1 will download and store a copy of the Litecoin block chain.</source>
        <translation>%1 kommer att hämta och lagra en kopia av Litecoin-blockkedjan.</translation>
=======
        <source>%1 will download and store a copy of the Bitcoin block chain.</source>
        <translation>%1 kommer att ladda ner och lagra en kopia av Bitcoin-blockkedjan.</translation>
>>>>>>> dac5d68f
    </message>
    <message>
        <source>The wallet will also be stored in this directory.</source>
        <translation>Plånboken lagras också i den här katalogen.</translation>
    </message>
    <message>
        <source>Error: Specified data directory "%1" cannot be created.</source>
        <translation>Fel: Angiven datakatalog "%1" kan inte skapas.</translation>
    </message>
    <message>
        <source>Error</source>
        <translation>Fel</translation>
    </message>
    <message numerus="yes">
        <source>%n GB of free space available</source>
        <translation><numerusform>%n GB fritt utrymme kvar</numerusform><numerusform>%n GB fritt utrymme kvar</numerusform></translation>
    </message>
    <message numerus="yes">
        <source>(of %n GB needed)</source>
        <translation><numerusform>(av %n GB behövs)</numerusform><numerusform>(av %n GB behövs)</numerusform></translation>
    </message>
</context>
<context>
    <name>ModalOverlay</name>
    <message>
        <source>Form</source>
        <translation>Formulär</translation>
    </message>
    <message>
<<<<<<< HEAD
        <source>Recent transactions may not yet be visible, and therefore your wallet's balance might be incorrect. This information will be correct once your wallet has finished synchronizing with the litecoin network, as detailed below.</source>
        <translation>Nyligen gjorda transaktioner visas inte korrekt och därför kan din plånboks saldo visas felaktigt. Denna information kommer att visas korrekt så snart din plånbok har synkroniserat klart med litecoin nätverket enligt detaljer nedan.</translation>
    </message>
    <message>
        <source>Attempting to spend litecoins that are affected by not-yet-displayed transactions will not be accepted by the network.</source>
        <translation>Försöka sig på att spendera litecoins som påverkas av transaktioner som ännu inte visas kommer inte bli accepterade av nätverket. </translation>
=======
        <source>Recent transactions may not yet be visible, and therefore your wallet's balance might be incorrect. This information will be correct once your wallet has finished synchronizing with the bitcoin network, as detailed below.</source>
        <translation>Nyligen gjorda transaktioner visas inte korrekt och därför kan din plånboks saldo visas felaktigt. Denna information kommer att visas korrekt så snart din plånbok har synkroniserat klart med Bitcoin-nätverket enligt detaljer nedan.</translation>
    </message>
    <message>
        <source>Attempting to spend bitcoins that are affected by not-yet-displayed transactions will not be accepted by the network.</source>
        <translation>Att försöka spendera bitcoin som påverkas av transaktioner som ännu inte visas kommer inte accepteras av nätverket. </translation>
>>>>>>> dac5d68f
    </message>
    <message>
        <source>Number of blocks left</source>
        <translation>Antal block kvar</translation>
    </message>
    <message>
        <source>Unknown...</source>
        <translation>Okänt...</translation>
    </message>
    <message>
        <source>Last block time</source>
        <translation>Sista blocktid</translation>
    </message>
    <message>
        <source>Progress</source>
        <translation>Förlopp</translation>
    </message>
    <message>
        <source>Progress increase per hour</source>
        <translation>Framstegssökning per timme</translation>
    </message>
    <message>
        <source>calculating...</source>
        <translation>beräknar...</translation>
    </message>
    <message>
        <source>Estimated time left until synced</source>
        <translation>Beräknad tid kvar tills synkroniserad</translation>
    </message>
    <message>
        <source>Hide</source>
        <translation>Göm</translation>
    </message>
    <message>
        <source>Unknown. Syncing Headers (%1)...</source>
        <translation>Okänd. Synkar huvuden (%1)...</translation>
    </message>
</context>
<context>
    <name>OpenURIDialog</name>
    <message>
        <source>Open URI</source>
        <translation>Öppna URI</translation>
    </message>
    <message>
        <source>Open payment request from URI or file</source>
        <translation>Öppna betalningsbegäran från URI eller fil</translation>
    </message>
    <message>
        <source>URI:</source>
        <translation>URI:</translation>
    </message>
    <message>
        <source>Select payment request file</source>
        <translation>Välj betalningsbegäransfil</translation>
    </message>
    <message>
        <source>Select payment request file to open</source>
        <translation>Välj betalningsbegäransfil som ska öppnas</translation>
    </message>
</context>
<context>
    <name>OptionsDialog</name>
    <message>
        <source>Options</source>
        <translation>Alternativ</translation>
    </message>
    <message>
        <source>&amp;Main</source>
        <translation>&amp;Allmänt</translation>
    </message>
    <message>
        <source>Automatically start %1 after logging in to the system.</source>
        <translation>Starta %1 automatiskt efter inloggningen.</translation>
    </message>
    <message>
        <source>&amp;Start %1 on system login</source>
        <translation>&amp;Starta %1 vid systemlogin</translation>
    </message>
    <message>
        <source>Size of &amp;database cache</source>
        <translation>Storleken på &amp;databascache</translation>
    </message>
    <message>
        <source>MB</source>
        <translation>MB</translation>
    </message>
    <message>
        <source>Number of script &amp;verification threads</source>
        <translation>Antalet skript&amp;verifikationstrådar</translation>
    </message>
    <message>
        <source>IP address of the proxy (e.g. IPv4: 127.0.0.1 / IPv6: ::1)</source>
        <translation>Proxyns IP-adress (t.ex.  IPv4: 127.0.0.1 / IPv6: ::1)</translation>
    </message>
    <message>
        <source>Shows if the supplied default SOCKS5 proxy is used to reach peers via this network type.</source>
        <translation>Visas, om den angivna standard-SOCKS5-proxyn används för att nå noder via den här nätverkstypen.</translation>
    </message>
    <message>
        <source>Use separate SOCKS&amp;5 proxy to reach peers via Tor hidden services:</source>
        <translation>Använd separata SOCKS&amp;5-proxy för att nå noder via Tors dolda tjänster:</translation>
    </message>
    <message>
        <source>Hide the icon from the system tray.</source>
        <translation>Göm ikonen från aktivitetsfältet.</translation>
    </message>
    <message>
        <source>&amp;Hide tray icon</source>
        <translation>&amp;Göm ikonen</translation>
    </message>
    <message>
        <source>Minimize instead of exit the application when the window is closed. When this option is enabled, the application will be closed only after selecting Exit in the menu.</source>
        <translation>Minimera istället för att stänga programmet när fönstret stängs. När detta alternativ är aktiverat stängs programmet endast genom att välja Stäng i menyn.</translation>
    </message>
    <message>
        <source>Third party URLs (e.g. a block explorer) that appear in the transactions tab as context menu items. %s in the URL is replaced by transaction hash. Multiple URLs are separated by vertical bar |.</source>
        <translation>Tredjeparts URL:er (t.ex. en blockutforskare) som finns i transaktionstabben som ett menyval i sammanhanget. %s i URL:en ersätts med tansaktionshashen. Flera URL:er är separerade med vertikala streck |.</translation>
    </message>
    <message>
        <source>Active command-line options that override above options:</source>
        <translation>Aktiva kommandoradsalternativ som ersätter alternativen ovan:</translation>
    </message>
    <message>
        <source>Open the %1 configuration file from the working directory.</source>
        <translation>Öppna konfigurationsfilen %1 från arbetskatalogen.</translation>
    </message>
    <message>
        <source>Open Configuration File</source>
        <translation>Öppna Konfigurationsfil</translation>
    </message>
    <message>
        <source>Reset all client options to default.</source>
        <translation>Återställ alla klientinställningar till förvalen.</translation>
    </message>
    <message>
        <source>&amp;Reset Options</source>
        <translation>&amp;Återställ alternativ</translation>
    </message>
    <message>
        <source>&amp;Network</source>
        <translation>&amp;Nätverk</translation>
    </message>
    <message>
        <source>(0 = auto, &lt;0 = leave that many cores free)</source>
        <translation>(0 = auto, &lt;0 = lämna så många kärnor lediga)</translation>
    </message>
    <message>
        <source>W&amp;allet</source>
        <translation>&amp;Plånbok</translation>
    </message>
    <message>
        <source>Expert</source>
        <translation>Expert</translation>
    </message>
    <message>
        <source>Enable coin &amp;control features</source>
        <translation>Aktivera mynt&amp;kontrollfunktioner</translation>
    </message>
    <message>
        <source>If you disable the spending of unconfirmed change, the change from a transaction cannot be used until that transaction has at least one confirmation. This also affects how your balance is computed.</source>
        <translation>Om du avaktiverar spendering av obekräftad växel, kan inte växeln från en transaktion användas förrän transaktionen har minst en bekräftelse. Detta påverkar också hur ditt saldo beräknas.</translation>
    </message>
    <message>
        <source>&amp;Spend unconfirmed change</source>
        <translation>&amp;Spendera obekräftad växel</translation>
    </message>
    <message>
<<<<<<< HEAD
        <source>Automatically open the Litecoin client port on the router. This only works when your router supports UPnP and it is enabled.</source>
        <translation>Öppna automatiskt Litecoin-klientens port på routern. Detta fungerar endast om din router har UPnP aktiverat.</translation>
=======
        <source>Automatically open the Bitcoin client port on the router. This only works when your router supports UPnP and it is enabled.</source>
        <translation>Öppna automatiskt Bitcoin-klientens port på routern. Detta fungerar endast om din router stödjer UPnP och det är är aktiverat.</translation>
>>>>>>> dac5d68f
    </message>
    <message>
        <source>Map port using &amp;UPnP</source>
        <translation>Tilldela port med hjälp av &amp;UPnP</translation>
    </message>
    <message>
<<<<<<< HEAD
        <source>Connect to the Litecoin network through a SOCKS5 proxy.</source>
        <translation>Anslut till Litecoin-nätverket genom en SOCKS5-proxy.</translation>
=======
        <source>Accept connections from outside.</source>
        <translation>Acceptera anslutningar utifrån.</translation>
    </message>
    <message>
        <source>Allow incomin&amp;g connections</source>
        <translation>Tillåt ankommande anslutningar</translation>
    </message>
    <message>
        <source>Connect to the Bitcoin network through a SOCKS5 proxy.</source>
        <translation>Anslut till Bitcoin-nätverket genom en SOCKS5-proxy.</translation>
>>>>>>> dac5d68f
    </message>
    <message>
        <source>&amp;Connect through SOCKS5 proxy (default proxy):</source>
        <translation>&amp;Anslut genom SOCKS5-proxy (förvald proxy):</translation>
    </message>
    <message>
        <source>Proxy &amp;IP:</source>
        <translation>Proxy-&amp;IP: </translation>
    </message>
    <message>
        <source>&amp;Port:</source>
        <translation>&amp;Port: </translation>
    </message>
    <message>
        <source>Port of the proxy (e.g. 9050)</source>
        <translation>Proxyns port (t.ex. 9050)</translation>
    </message>
    <message>
        <source>Used for reaching peers via:</source>
        <translation>Används för att nå noder via:</translation>
    </message>
    <message>
        <source>IPv4</source>
        <translation>IPv4</translation>
    </message>
    <message>
        <source>IPv6</source>
        <translation>IPv6</translation>
    </message>
    <message>
        <source>Tor</source>
        <translation>Tor</translation>
    </message>
    <message>
        <source>Connect to the Litecoin network through a separate SOCKS5 proxy for Tor hidden services.</source>
        <translation>Anslut till Litecoin-nätverket genom en separat SOCKS5-proxy för dolda tjänster i Tor.</translation>
    </message>
    <message>
        <source>&amp;Window</source>
        <translation>&amp;Fönster</translation>
    </message>
    <message>
        <source>Show only a tray icon after minimizing the window.</source>
        <translation>Visa endast en systemfältsikon vid minimering.</translation>
    </message>
    <message>
        <source>&amp;Minimize to the tray instead of the taskbar</source>
        <translation>&amp;Minimera till systemfältet istället för aktivitetsfältet</translation>
    </message>
    <message>
        <source>M&amp;inimize on close</source>
        <translation>M&amp;inimera vid stängning</translation>
    </message>
    <message>
        <source>&amp;Display</source>
        <translation>&amp;Visa</translation>
    </message>
    <message>
        <source>User Interface &amp;language:</source>
        <translation>Användargränssnittets &amp;språk: </translation>
    </message>
    <message>
        <source>The user interface language can be set here. This setting will take effect after restarting %1.</source>
        <translation>Användargränssnittets språk kan ställas in här. Denna inställning träder i kraft efter en omstart av %1.</translation>
    </message>
    <message>
        <source>&amp;Unit to show amounts in:</source>
        <translation>&amp;Måttenhet att visa belopp i: </translation>
    </message>
    <message>
        <source>Choose the default subdivision unit to show in the interface and when sending coins.</source>
        <translation>Välj en måttenhet att visa i gränssnittet och när du skickar mynt.</translation>
    </message>
    <message>
        <source>Whether to show coin control features or not.</source>
        <translation>Om myntkontrollfunktioner skall visas eller inte</translation>
    </message>
    <message>
        <source>&amp;Third party transaction URLs</source>
        <translation>&amp;URL:er för tredjepartstransaktioner</translation>
    </message>
    <message>
        <source>&amp;OK</source>
        <translation>&amp;OK</translation>
    </message>
    <message>
        <source>&amp;Cancel</source>
        <translation>&amp;Avbryt</translation>
    </message>
    <message>
        <source>default</source>
        <translation>standard</translation>
    </message>
    <message>
        <source>none</source>
        <translation>ingen</translation>
    </message>
    <message>
        <source>Confirm options reset</source>
        <translation>Bekräfta att alternativen ska återställs</translation>
    </message>
    <message>
        <source>Client restart required to activate changes.</source>
        <translation>Klientomstart är nödvändig för att aktivera ändringarna.</translation>
    </message>
    <message>
        <source>Client will be shut down. Do you want to proceed?</source>
        <translation>Programmet kommer att stängas. Vill du fortsätta?</translation>
    </message>
    <message>
        <source>Configuration options</source>
        <translation>Konfigurationsalternativ</translation>
    </message>
    <message>
        <source>The configuration file is used to specify advanced user options which override GUI settings. Additionally, any command-line options will override this configuration file.</source>
        <translation>Konfigurationsfilen används för att ange avancerade användaralternativ som överskrider GUI-inställningarna. Dessutom kommer alla kommandoradsalternativ att överskrida denna konfigurationsfil.</translation>
    </message>
    <message>
        <source>Error</source>
        <translation>Fel</translation>
    </message>
    <message>
        <source>The configuration file could not be opened.</source>
        <translation>Konfigurationsfilen kunde inte öppnas.</translation>
    </message>
    <message>
        <source>This change would require a client restart.</source>
        <translation>Denna ändring kräver en klientomstart.</translation>
    </message>
    <message>
        <source>The supplied proxy address is invalid.</source>
        <translation>Den angivna proxy-adressen är ogiltig.</translation>
    </message>
</context>
<context>
    <name>OverviewPage</name>
    <message>
        <source>Form</source>
        <translation>Formulär</translation>
    </message>
    <message>
        <source>The displayed information may be out of date. Your wallet automatically synchronizes with the Litecoin network after a connection is established, but this process has not completed yet.</source>
        <translation>Den visade informationen kan vara inaktuell. Plånboken synkroniseras automatiskt med Litecoin-nätverket efter att anslutningen är upprättad, men denna process har inte slutförts ännu.</translation>
    </message>
    <message>
        <source>Watch-only:</source>
        <translation>Granska-bara:</translation>
    </message>
    <message>
        <source>Available:</source>
        <translation>Tillgängligt:</translation>
    </message>
    <message>
        <source>Your current spendable balance</source>
        <translation>Ditt tillgängliga saldo</translation>
    </message>
    <message>
        <source>Pending:</source>
        <translation>Pågående:</translation>
    </message>
    <message>
        <source>Total of transactions that have yet to be confirmed, and do not yet count toward the spendable balance</source>
        <translation>Totalt antal transaktioner som ännu inte bekräftats, och som ännu inte räknas med i aktuellt saldo</translation>
    </message>
    <message>
        <source>Immature:</source>
        <translation>Omogen:</translation>
    </message>
    <message>
        <source>Mined balance that has not yet matured</source>
        <translation>Genererat saldo som ännu inte har mognat</translation>
    </message>
    <message>
        <source>Balances</source>
        <translation>Saldon</translation>
    </message>
    <message>
        <source>Total:</source>
        <translation>Totalt:</translation>
    </message>
    <message>
        <source>Your current total balance</source>
        <translation>Ditt aktuella totala saldo</translation>
    </message>
    <message>
        <source>Your current balance in watch-only addresses</source>
        <translation>Ditt aktuella saldo i granska-bara adresser</translation>
    </message>
    <message>
        <source>Spendable:</source>
        <translation>Spenderbar:</translation>
    </message>
    <message>
        <source>Recent transactions</source>
        <translation>Nyligen genomförda transaktioner</translation>
    </message>
    <message>
        <source>Unconfirmed transactions to watch-only addresses</source>
        <translation>Obekräftade transaktioner till granska-bara adresser</translation>
    </message>
    <message>
        <source>Mined balance in watch-only addresses that has not yet matured</source>
        <translation>Genererat saldo i granska-bara adresser som ännu inte har mognat</translation>
    </message>
    <message>
        <source>Current total balance in watch-only addresses</source>
        <translation>Aktuellt totalt saldo i granska-bara adresser</translation>
    </message>
</context>
<context>
    <name>PaymentServer</name>
    <message>
        <source>Payment request error</source>
        <translation>Fel vid betalningsbegäran</translation>
    </message>
    <message>
<<<<<<< HEAD
        <source>Cannot start litecoin: click-to-pay handler</source>
        <translation>Kan inte starta litecoin: klicka-och-betala handhavare</translation>
=======
        <source>Cannot start bitcoin: click-to-pay handler</source>
        <translation>Kan inte starta bitcoin: klicka-och-betala hanteraren</translation>
>>>>>>> dac5d68f
    </message>
    <message>
        <source>URI handling</source>
        <translation>URI-hantering</translation>
    </message>
    <message>
        <source>Payment request fetch URL is invalid: %1</source>
        <translation>Hämtningsadressen för betalningsbegäran är ogiltig: %1</translation>
    </message>
    <message>
        <source>Invalid payment address %1</source>
        <translation>Ogiltig betalningsadress %1</translation>
    </message>
    <message>
<<<<<<< HEAD
        <source>URI cannot be parsed! This can be caused by an invalid Litecoin address or malformed URI parameters.</source>
        <translation>URI kan inte tolkas! Detta kan orsakas av en ogiltig Litecoin-adress eller felaktiga URI parametrar.</translation>
=======
        <source>URI cannot be parsed! This can be caused by an invalid Bitcoin address or malformed URI parameters.</source>
        <translation>URI kan inte parsas! Detta kan orsakas av en ogiltig Bitcoin-adress eller felaktiga URI-parametrar.</translation>
>>>>>>> dac5d68f
    </message>
    <message>
        <source>Payment request file handling</source>
        <translation>Hantering av betalningsbegäransfil</translation>
    </message>
    <message>
        <source>Payment request file cannot be read! This can be caused by an invalid payment request file.</source>
        <translation>Betalningsbegäransfilen kan inte läsas! Detta kan orsakas av en ogiltig betalningsbegäransfil.</translation>
    </message>
    <message>
        <source>Payment request rejected</source>
        <translation>Betalningsbegäran avslogs</translation>
    </message>
    <message>
        <source>Payment request network doesn't match client network.</source>
        <translation>Betalningsbegärans nätverk matchar inte klientens nätverk.</translation>
    </message>
    <message>
        <source>Payment request expired.</source>
        <translation>Betalningsbegäran löpte ut.</translation>
    </message>
    <message>
        <source>Payment request is not initialized.</source>
        <translation>Betalningsbegäran är inte initierad.</translation>
    </message>
    <message>
        <source>Unverified payment requests to custom payment scripts are unsupported.</source>
        <translation>Overifierade betalningsbegäranden till anpassade betalningsskript stöds inte.</translation>
    </message>
    <message>
        <source>Invalid payment request.</source>
        <translation>Ogiltig betalningsbegäran.</translation>
    </message>
    <message>
        <source>Requested payment amount of %1 is too small (considered dust).</source>
        <translation>Begärd betalning av %1 är för liten (betraktas som damm).</translation>
    </message>
    <message>
        <source>Refund from %1</source>
        <translation>Återbetalning från %1</translation>
    </message>
    <message>
        <source>Payment request %1 is too large (%2 bytes, allowed %3 bytes).</source>
        <translation>Betalningsbegäran %1 är för stor (%2 bytes, tillåten %3 bytes).</translation>
    </message>
    <message>
        <source>Error communicating with %1: %2</source>
        <translation>Kommunikationsfel med %1: %2</translation>
    </message>
    <message>
        <source>Payment request cannot be parsed!</source>
        <translation>Betalningsbegäran kan inte parsas!</translation>
    </message>
    <message>
        <source>Bad response from server %1</source>
        <translation>Felaktigt svar från server %1</translation>
    </message>
    <message>
        <source>Network request error</source>
        <translation>Fel vid nätverksbegäran</translation>
    </message>
    <message>
        <source>Payment acknowledged</source>
        <translation>Betalningen bekräftad</translation>
    </message>
</context>
<context>
    <name>PeerTableModel</name>
    <message>
        <source>User Agent</source>
        <translation>Användaragent</translation>
    </message>
    <message>
        <source>Node/Service</source>
        <translation>Nod/Tjänst</translation>
    </message>
    <message>
        <source>NodeId</source>
        <translation>Nod-ID</translation>
    </message>
    <message>
        <source>Ping</source>
        <translation>Ping</translation>
    </message>
    <message>
        <source>Sent</source>
        <translation>Skickad</translation>
    </message>
    <message>
        <source>Received</source>
        <translation>Mottagen</translation>
    </message>
</context>
<context>
    <name>QObject</name>
    <message>
        <source>Amount</source>
        <translation>Mängd</translation>
    </message>
    <message>
        <source>Enter a Litecoin address (e.g. %1)</source>
        <translation>Ange en Litecoin-adress (t.ex. %1)</translation>
    </message>
    <message>
        <source>%1 d</source>
        <translation>%1 d</translation>
    </message>
    <message>
        <source>%1 h</source>
        <translation>%1 h</translation>
    </message>
    <message>
        <source>%1 m</source>
        <translation>%1 m</translation>
    </message>
    <message>
        <source>%1 s</source>
        <translation>%1 s</translation>
    </message>
    <message>
        <source>None</source>
        <translation>Ingen</translation>
    </message>
    <message>
        <source>N/A</source>
        <translation>ej tillgänglig</translation>
    </message>
    <message>
        <source>%1 ms</source>
        <translation>%1 ms</translation>
    </message>
    <message numerus="yes">
        <source>%n second(s)</source>
        <translation><numerusform>%n sekund</numerusform><numerusform>%n sekunder</numerusform></translation>
    </message>
    <message numerus="yes">
        <source>%n minute(s)</source>
        <translation><numerusform>%n minut</numerusform><numerusform>%n minuter</numerusform></translation>
    </message>
    <message numerus="yes">
        <source>%n hour(s)</source>
        <translation><numerusform>%n timme</numerusform><numerusform>%n timmar</numerusform></translation>
    </message>
    <message numerus="yes">
        <source>%n day(s)</source>
        <translation><numerusform>%n dag</numerusform><numerusform>%n dagar</numerusform></translation>
    </message>
    <message numerus="yes">
        <source>%n week(s)</source>
        <translation><numerusform>%n vecka</numerusform><numerusform>%n veckor</numerusform></translation>
    </message>
    <message>
        <source>%1 and %2</source>
        <translation>%1 och %2</translation>
    </message>
    <message numerus="yes">
        <source>%n year(s)</source>
        <translation><numerusform>%n år</numerusform><numerusform>%n år</numerusform></translation>
    </message>
    <message>
        <source>%1 B</source>
        <translation>%1 B</translation>
    </message>
    <message>
        <source>%1 KB</source>
        <translation>%1 KB</translation>
    </message>
    <message>
        <source>%1 MB</source>
        <translation>%1 MB</translation>
    </message>
    <message>
        <source>%1 GB</source>
        <translation>%1 GB</translation>
    </message>
    <message>
        <source>%1 didn't yet exit safely...</source>
        <translation>%1 avslutades inte ännu säkert...</translation>
    </message>
    <message>
        <source>unknown</source>
        <translation>okänd</translation>
    </message>
</context>
<context>
    <name>QObject::QObject</name>
    <message>
        <source>Error: Specified data directory "%1" does not exist.</source>
        <translation>Fel: Angiven datakatalog "%1" finns inte.</translation>
    </message>
    <message>
        <source>Error: Cannot parse configuration file: %1. Only use key=value syntax.</source>
        <translation>Fel: Kan inte läsa konfigurationsfilen: %1. Använd bara nyckel=värde formatet.</translation>
    </message>
    <message>
        <source>Error: %1</source>
        <translation>Fel: %1</translation>
    </message>
</context>
<context>
    <name>QRImageWidget</name>
    <message>
        <source>&amp;Save Image...</source>
        <translation>&amp;Spara Bild...</translation>
    </message>
    <message>
        <source>&amp;Copy Image</source>
        <translation>&amp;Kopiera Bild</translation>
    </message>
    <message>
        <source>Save QR Code</source>
        <translation>Spara QR-kod</translation>
    </message>
    <message>
        <source>PNG Image (*.png)</source>
        <translation>PNG-bild (*.png)</translation>
    </message>
</context>
<context>
    <name>RPCConsole</name>
    <message>
        <source>N/A</source>
        <translation>ej tillgänglig</translation>
    </message>
    <message>
        <source>Client version</source>
        <translation>Klient-version</translation>
    </message>
    <message>
        <source>&amp;Information</source>
        <translation>&amp;Information</translation>
    </message>
    <message>
        <source>Debug window</source>
        <translation>Debug fönster</translation>
    </message>
    <message>
        <source>General</source>
        <translation>Generell</translation>
    </message>
    <message>
        <source>Using BerkeleyDB version</source>
        <translation>Använder BerkeleyDB versionen</translation>
    </message>
    <message>
        <source>Datadir</source>
        <translation>Datakatalog</translation>
    </message>
    <message>
        <source>Startup time</source>
        <translation>Uppstartstid</translation>
    </message>
    <message>
        <source>Network</source>
        <translation>Nätverk</translation>
    </message>
    <message>
        <source>Name</source>
        <translation>Namn</translation>
    </message>
    <message>
        <source>Number of connections</source>
        <translation>Antalet anslutningar</translation>
    </message>
    <message>
        <source>Block chain</source>
        <translation>Blockkedja</translation>
    </message>
    <message>
        <source>Current number of blocks</source>
        <translation>Aktuellt antal block</translation>
    </message>
    <message>
        <source>Memory Pool</source>
        <translation>Minnespool</translation>
    </message>
    <message>
        <source>Current number of transactions</source>
        <translation>Aktuellt antal transaktioner</translation>
    </message>
    <message>
        <source>Memory usage</source>
        <translation>Minnesåtgång</translation>
    </message>
    <message>
        <source>&amp;Reset</source>
        <translation>&amp;Återställ</translation>
    </message>
    <message>
        <source>Received</source>
        <translation>Mottagen</translation>
    </message>
    <message>
        <source>Sent</source>
        <translation>Skickad</translation>
    </message>
    <message>
        <source>&amp;Peers</source>
        <translation>&amp;Klienter</translation>
    </message>
    <message>
        <source>Banned peers</source>
        <translation>Bannade noder</translation>
    </message>
    <message>
        <source>Select a peer to view detailed information.</source>
        <translation>Välj en klient för att se detaljerad information.</translation>
    </message>
    <message>
        <source>Whitelisted</source>
        <translation>Vitlistad</translation>
    </message>
    <message>
        <source>Direction</source>
        <translation>Riktning</translation>
    </message>
    <message>
        <source>Version</source>
        <translation>Version</translation>
    </message>
    <message>
        <source>Starting Block</source>
        <translation>Startblock</translation>
    </message>
    <message>
        <source>Synced Headers</source>
        <translation>Synkade huvuden</translation>
    </message>
    <message>
        <source>Synced Blocks</source>
        <translation>Synkade block</translation>
    </message>
    <message>
        <source>User Agent</source>
        <translation>Användaragent</translation>
    </message>
    <message>
        <source>Open the %1 debug log file from the current data directory. This can take a few seconds for large log files.</source>
        <translation>Öppna %1 debug-loggfilen från aktuell datakatalog. Detta kan ta några sekunder för stora loggfiler.</translation>
    </message>
    <message>
        <source>Decrease font size</source>
        <translation>Minska fontstorleken</translation>
    </message>
    <message>
        <source>Increase font size</source>
        <translation>Öka fontstorleken</translation>
    </message>
    <message>
        <source>Services</source>
        <translation>Tjänster</translation>
    </message>
    <message>
        <source>Ban Score</source>
        <translation>Banpoäng</translation>
    </message>
    <message>
        <source>Connection Time</source>
        <translation>Anslutningstid</translation>
    </message>
    <message>
        <source>Last Send</source>
        <translation>Senast sänt</translation>
    </message>
    <message>
        <source>Last Receive</source>
        <translation>Senast mottagen</translation>
    </message>
    <message>
        <source>Ping Time</source>
        <translation>Pingtid</translation>
    </message>
    <message>
        <source>The duration of a currently outstanding ping.</source>
        <translation>Tidsåtgången för en aktuell utestående ping.</translation>
    </message>
    <message>
        <source>Ping Wait</source>
        <translation>Pingväntetid</translation>
    </message>
    <message>
        <source>Min Ping</source>
        <translation>Min Ping</translation>
    </message>
    <message>
        <source>Time Offset</source>
        <translation>Tidsförskjutning</translation>
    </message>
    <message>
        <source>Last block time</source>
        <translation>Sista blocktid</translation>
    </message>
    <message>
        <source>&amp;Open</source>
        <translation>&amp;Öppna</translation>
    </message>
    <message>
        <source>&amp;Console</source>
        <translation>&amp;Konsol</translation>
    </message>
    <message>
        <source>&amp;Network Traffic</source>
        <translation>&amp;Nätverkstrafik</translation>
    </message>
    <message>
        <source>Totals</source>
        <translation>Totalt:</translation>
    </message>
    <message>
        <source>In:</source>
        <translation>In:</translation>
    </message>
    <message>
        <source>Out:</source>
        <translation>Ut:</translation>
    </message>
    <message>
        <source>Debug log file</source>
        <translation>Debugloggfil</translation>
    </message>
    <message>
        <source>Clear console</source>
        <translation>Rensa konsollen</translation>
    </message>
    <message>
        <source>1 &amp;hour</source>
        <translation>1 &amp;timme</translation>
    </message>
    <message>
        <source>1 &amp;day</source>
        <translation>1 &amp;dag</translation>
    </message>
    <message>
        <source>1 &amp;week</source>
        <translation>1 &amp;vecka</translation>
    </message>
    <message>
        <source>1 &amp;year</source>
        <translation>1 &amp;år</translation>
    </message>
    <message>
        <source>&amp;Disconnect</source>
        <translation>&amp;Koppla ner</translation>
    </message>
    <message>
        <source>Ban for</source>
        <translation>Blockera i</translation>
    </message>
    <message>
        <source>&amp;Unban</source>
        <translation>&amp;Ta bort blockering</translation>
    </message>
    <message>
        <source>Welcome to the %1 RPC console.</source>
        <translation>Välkommen till %1 RPC-konsolen.</translation>
    </message>
    <message>
        <source>Use up and down arrows to navigate history, and %1 to clear screen.</source>
        <translation>Använd upp- och ner-pilarna för att navigera i historiken, och %1 för att rensa skärmen.</translation>
    </message>
    <message>
        <source>Type %1 for an overview of available commands.</source>
        <translation>Skriv %1 för att få en överblick över tillgängliga kommandon.</translation>
    </message>
    <message>
        <source>For more information on using this console type %1.</source>
        <translation>För mer information om att använda denna konsol, skriv %1.</translation>
    </message>
    <message>
        <source>WARNING: Scammers have been active, telling users to type commands here, stealing their wallet contents. Do not use this console without fully understanding the ramifications of a command.</source>
        <translation>VARNING: Bedragare är kända för att be användare skriva olika kommandon här, varpå de stjäl plånböckernas innehåll. Använd inte konsolen utan att fullt ut förstå konsekvenserna av ett visst kommando.</translation>
    </message>
    <message>
        <source>Network activity disabled</source>
        <translation>Nätverksaktivitet inaktiverad</translation>
    </message>
    <message>
        <source>(node id: %1)</source>
        <translation>(nod-id: %1)</translation>
    </message>
    <message>
        <source>via %1</source>
        <translation>via %1</translation>
    </message>
    <message>
        <source>never</source>
        <translation>aldrig</translation>
    </message>
    <message>
        <source>Inbound</source>
        <translation>Inkommande</translation>
    </message>
    <message>
        <source>Outbound</source>
        <translation>Utgående</translation>
    </message>
    <message>
        <source>Yes</source>
        <translation>Ja</translation>
    </message>
    <message>
        <source>No</source>
        <translation>Nej</translation>
    </message>
    <message>
        <source>Unknown</source>
        <translation>Okänd</translation>
    </message>
</context>
<context>
    <name>ReceiveCoinsDialog</name>
    <message>
        <source>&amp;Amount:</source>
        <translation>&amp;Belopp:</translation>
    </message>
    <message>
        <source>&amp;Label:</source>
        <translation>&amp;Etikett:</translation>
    </message>
    <message>
        <source>&amp;Message:</source>
        <translation>&amp;Meddelande:</translation>
    </message>
    <message>
<<<<<<< HEAD
        <source>An optional message to attach to the payment request, which will be displayed when the request is opened. Note: The message will not be sent with the payment over the Litecoin network.</source>
        <translation>Ett frivilligt meddelande att bifoga betalningsbegäran, vilket visas när begäran öppnas. NB: Meddelandet kommer inte att sändas med betalningen över Litecoinnätverket.</translation>
=======
        <source>An optional message to attach to the payment request, which will be displayed when the request is opened. Note: The message will not be sent with the payment over the Bitcoin network.</source>
        <translation>Ett valfritt meddelande att bifoga betalningsbegäran, vilket visas när begäran öppnas. Obs: Meddelandet kommer inte att sändas med betalningen över Bitcoin-nätverket.</translation>
>>>>>>> dac5d68f
    </message>
    <message>
        <source>An optional label to associate with the new receiving address.</source>
        <translation>En valfri etikett att associera med den nya mottagningsadressen.</translation>
    </message>
    <message>
        <source>Use this form to request payments. All fields are &lt;b&gt;optional&lt;/b&gt;.</source>
        <translation>Använd detta formulär för att begära betalningar. Alla fält är  &lt;b&gt;valfria&lt;/b&gt;.</translation>
    </message>
    <message>
        <source>An optional amount to request. Leave this empty or zero to not request a specific amount.</source>
        <translation>En valfri summa att begära. Lämna denna tom eller noll för att inte begära en specifik summa.</translation>
    </message>
    <message>
        <source>Clear all fields of the form.</source>
        <translation>Rensa alla formulärfälten</translation>
    </message>
    <message>
        <source>Clear</source>
        <translation>Rensa</translation>
    </message>
    <message>
        <source>Requested payments history</source>
        <translation>Historik för begärda betalningar</translation>
    </message>
    <message>
        <source>&amp;Request payment</source>
        <translation>Begä&amp;r betalning</translation>
    </message>
    <message>
        <source>Show the selected request (does the same as double clicking an entry)</source>
        <translation>Visa valda begäranden (gör samma som att dubbelklicka på en post)</translation>
    </message>
    <message>
        <source>Show</source>
        <translation>Visa</translation>
    </message>
    <message>
        <source>Remove the selected entries from the list</source>
        <translation>Ta bort valda poster från listan</translation>
    </message>
    <message>
        <source>Remove</source>
        <translation>Ta bort</translation>
    </message>
    <message>
        <source>Copy URI</source>
        <translation>Kopiera URI</translation>
    </message>
    <message>
        <source>Copy label</source>
        <translation>Kopiera etikett</translation>
    </message>
    <message>
        <source>Copy message</source>
        <translation>Kopiera meddelande</translation>
    </message>
    <message>
        <source>Copy amount</source>
        <translation>Kopiera belopp</translation>
    </message>
</context>
<context>
    <name>ReceiveRequestDialog</name>
    <message>
        <source>QR Code</source>
        <translation>QR-kod</translation>
    </message>
    <message>
        <source>Copy &amp;URI</source>
        <translation>Kopiera &amp;URI</translation>
    </message>
    <message>
        <source>Copy &amp;Address</source>
        <translation>Kopiera &amp;Adress</translation>
    </message>
    <message>
        <source>&amp;Save Image...</source>
        <translation>&amp;Spara Bild...</translation>
    </message>
    <message>
        <source>Request payment to %1</source>
        <translation>Begär betalning till %1</translation>
    </message>
    <message>
        <source>Payment information</source>
        <translation>Betalinformaton</translation>
    </message>
    <message>
        <source>URI</source>
        <translation>URI</translation>
    </message>
    <message>
        <source>Address</source>
        <translation>Adress</translation>
    </message>
    <message>
        <source>Amount</source>
        <translation>Belopp</translation>
    </message>
    <message>
        <source>Label</source>
        <translation>Etikett</translation>
    </message>
    <message>
        <source>Message</source>
        <translation>Meddelande</translation>
    </message>
    <message>
        <source>Resulting URI too long, try to reduce the text for label / message.</source>
        <translation>URI:n är för lång, försöka minska texten för etikett / meddelande.</translation>
    </message>
    <message>
        <source>Error encoding URI into QR Code.</source>
        <translation>Fel vid skapande av QR-kod från URI.</translation>
    </message>
</context>
<context>
    <name>RecentRequestsTableModel</name>
    <message>
        <source>Date</source>
        <translation>Datum</translation>
    </message>
    <message>
        <source>Label</source>
        <translation>Etikett</translation>
    </message>
    <message>
        <source>Message</source>
        <translation>Meddelande</translation>
    </message>
    <message>
        <source>(no label)</source>
        <translation>(Ingen etikett)</translation>
    </message>
    <message>
        <source>(no message)</source>
        <translation>(inget meddelande)</translation>
    </message>
    <message>
        <source>(no amount requested)</source>
        <translation>(inget belopp begärt)</translation>
    </message>
    <message>
        <source>Requested</source>
        <translation>Begärt</translation>
    </message>
</context>
<context>
    <name>SendCoinsDialog</name>
    <message>
        <source>Send Coins</source>
        <translation>Skicka pengar</translation>
    </message>
    <message>
        <source>Coin Control Features</source>
        <translation>Myntkontrollfunktioner</translation>
    </message>
    <message>
        <source>Inputs...</source>
        <translation>Inmatningar...</translation>
    </message>
    <message>
        <source>automatically selected</source>
        <translation>automatiskt vald</translation>
    </message>
    <message>
        <source>Insufficient funds!</source>
        <translation>Otillräckliga medel!</translation>
    </message>
    <message>
        <source>Quantity:</source>
        <translation>Kvantitet:</translation>
    </message>
    <message>
        <source>Bytes:</source>
        <translation>Antal Byte:</translation>
    </message>
    <message>
        <source>Amount:</source>
        <translation>Belopp:</translation>
    </message>
    <message>
        <source>Fee:</source>
        <translation>Avgift:</translation>
    </message>
    <message>
        <source>After Fee:</source>
        <translation>Efter avgift:</translation>
    </message>
    <message>
        <source>Change:</source>
        <translation>Växel:</translation>
    </message>
    <message>
        <source>If this is activated, but the change address is empty or invalid, change will be sent to a newly generated address.</source>
        <translation>Om denna är aktiverad men växeladressen är tom eller ogiltig kommer växeln att sändas till en nyss skapad adress.</translation>
    </message>
    <message>
        <source>Custom change address</source>
        <translation>Anpassad växeladress</translation>
    </message>
    <message>
        <source>Transaction Fee:</source>
        <translation>Transaktionsavgift:</translation>
    </message>
    <message>
        <source>Choose...</source>
        <translation>Välj...</translation>
    </message>
    <message>
        <source>Using the fallbackfee can result in sending a transaction that will take several hours or days (or never) to confirm. Consider choosing your fee manually or wait until you have validated the complete chain.</source>
        <translation>Med standardavgiften riskerar en transaktion ta timmar eller dagar för att bekräftas, om den ens gör det. Överväg att själv välja avgift alternativt vänta tills du har validerat hela kedjan.</translation>
    </message>
    <message>
        <source>Warning: Fee estimation is currently not possible.</source>
        <translation>Varning: Avgiftsberäkning är för närvarande inte möjlig.</translation>
    </message>
    <message>
        <source>collapse fee-settings</source>
        <translation>Fäll ihop avgiftsinställningarna</translation>
    </message>
    <message>
        <source>per kilobyte</source>
        <translation>per kilobyte</translation>
    </message>
    <message>
        <source>If the custom fee is set to 1000 satoshis and the transaction is only 250 bytes, then "per kilobyte" only pays 250 satoshis in fee, while "total at least" pays 1000 satoshis. For transactions bigger than a kilobyte both pay by kilobyte.</source>
        <translation>Om den anpassade avgiften är satt till 1000 satoshi och transaktionen bara är 250 byte, betalar "per kilobyte" bara 250 satoshi i avgift, medan "totalt minst" betalar 1000 satoshi. För transaktioner större än en kilobyte betalar båda per kilobyte.</translation>
    </message>
    <message>
        <source>Hide</source>
        <translation>Göm</translation>
    </message>
    <message>
<<<<<<< HEAD
        <source>Paying only the minimum fee is just fine as long as there is less transaction volume than space in the blocks. But be aware that this can end up in a never confirming transaction once there is more demand for litecoin transactions than the network can process.</source>
        <translation>Att betala endast den minsta avgiften är bara bra så länge det är mindre transaktionsvolym än utrymme i blocken. Men tänk på att det kan hamna i en aldrig bekräftar transaktion när det finns mer efterfrågan på litecoin transaktioner än nätverket kan bearbeta.</translation>
=======
        <source>Paying only the minimum fee is just fine as long as there is less transaction volume than space in the blocks. But be aware that this can end up in a never confirming transaction once there is more demand for bitcoin transactions than the network can process.</source>
        <translation>Att bara betala den minsta avgiften är helt ok så länge transaktionsvolymen är mindre än ledigt utrymme i blocken. Men tänk på att det kan bli en en transaktion som aldrig bekräftas om efterfrågan på bitcoin-transaktioner är större än vad nätverket kan hantera.</translation>
>>>>>>> dac5d68f
    </message>
    <message>
        <source>(read the tooltip)</source>
        <translation>(läs verktygstips)</translation>
    </message>
    <message>
        <source>Recommended:</source>
        <translation>Rekommenderad:</translation>
    </message>
    <message>
        <source>Custom:</source>
        <translation>Anpassad:</translation>
    </message>
    <message>
        <source>(Smart fee not initialized yet. This usually takes a few blocks...)</source>
        <translation>(Smartavgiften är inte initierad än. Detta tar vanligen några block...)</translation>
    </message>
    <message>
        <source>Send to multiple recipients at once</source>
        <translation>Skicka till flera mottagare samtidigt</translation>
    </message>
    <message>
        <source>Add &amp;Recipient</source>
        <translation>Lägg till &amp;mottagare</translation>
    </message>
    <message>
        <source>Clear all fields of the form.</source>
        <translation>Rensa alla formulärfälten</translation>
    </message>
    <message>
        <source>Dust:</source>
        <translation>Damm:</translation>
    </message>
    <message>
        <source>Confirmation time target:</source>
        <translation>Bekräftelsestidsmål:</translation>
    </message>
    <message>
        <source>Enable Replace-By-Fee</source>
        <translation>Möjliggör ersättande avgift</translation>
    </message>
    <message>
        <source>With Replace-By-Fee (BIP-125) you can increase a transaction's fee after it is sent. Without this, a higher fee may be recommended to compensate for increased transaction delay risk.</source>
        <translation>Med ersättande avgift (BIP-125) kan du höja transaktionsavgiften efter att transaktionen redan skickats. Om du väljer bort det kan en högre avgift rekommenderas för att kompensera för ökad risk för förhöjd transaktionstid.</translation>
    </message>
    <message>
        <source>Clear &amp;All</source>
        <translation>Rensa &amp;alla</translation>
    </message>
    <message>
        <source>Balance:</source>
        <translation>Saldo:</translation>
    </message>
    <message>
        <source>Confirm the send action</source>
        <translation>Bekräfta sändåtgärden</translation>
    </message>
    <message>
        <source>S&amp;end</source>
        <translation>&amp;Skicka</translation>
    </message>
    <message>
        <source>Copy quantity</source>
        <translation>Kopiera kvantitet</translation>
    </message>
    <message>
        <source>Copy amount</source>
        <translation>Kopiera belopp</translation>
    </message>
    <message>
        <source>Copy fee</source>
        <translation>Kopiera avgift</translation>
    </message>
    <message>
        <source>Copy after fee</source>
        <translation>Kopiera efter avgift</translation>
    </message>
    <message>
        <source>Copy bytes</source>
        <translation>Kopiera byte</translation>
    </message>
    <message>
        <source>Copy dust</source>
        <translation>Kopiera damm</translation>
    </message>
    <message>
        <source>Copy change</source>
        <translation>Kopiera växel</translation>
    </message>
    <message>
        <source>%1 (%2 blocks)</source>
        <translation>%1 (%2 block)</translation>
    </message>
    <message>
        <source>%1 to %2</source>
        <translation>%1 till %2</translation>
    </message>
    <message>
        <source>Are you sure you want to send?</source>
        <translation>Är du säker på att du vill skicka?</translation>
    </message>
    <message>
        <source>added as transaction fee</source>
        <translation>adderad som transaktionsavgift</translation>
    </message>
    <message>
        <source>Total Amount %1</source>
        <translation>Totalt belopp %1</translation>
    </message>
    <message>
        <source>or</source>
        <translation>eller</translation>
    </message>
    <message>
        <source>You can increase the fee later (signals Replace-By-Fee, BIP-125).</source>
        <translation>Du kan välja att höja avgiften senare (med ersättande avgift, BIP-125).</translation>
    </message>
    <message>
        <source>Not signalling Replace-By-Fee, BIP-125.</source>
        <translation>Använder inte ersättande avgift, BIP-125.</translation>
    </message>
    <message>
        <source>Confirm send coins</source>
        <translation>Bekräfta att mynt ska skickas</translation>
    </message>
    <message>
        <source>The recipient address is not valid. Please recheck.</source>
        <translation>Mottagarens adress är ogiltig. Kontrollera igen.</translation>
    </message>
    <message>
        <source>The amount to pay must be larger than 0.</source>
        <translation>Det betalade beloppet måste vara större än 0.</translation>
    </message>
    <message>
        <source>The amount exceeds your balance.</source>
        <translation>Beloppet överstiger ditt saldo.</translation>
    </message>
    <message>
        <source>The total exceeds your balance when the %1 transaction fee is included.</source>
        <translation>Totalbeloppet överstiger ditt saldo när transaktionsavgiften %1 är pålagd.</translation>
    </message>
    <message>
        <source>Duplicate address found: addresses should only be used once each.</source>
        <translation>Dubblettadress hittades: adresser skall endast användas en gång var.</translation>
    </message>
    <message>
        <source>Transaction creation failed!</source>
        <translation>Transaktionen gick inte att skapa!</translation>
    </message>
    <message>
        <source>The transaction was rejected with the following reason: %1</source>
        <translation>Transaktionen avvisades med följande orsak: %1</translation>
    </message>
    <message>
        <source>A fee higher than %1 is considered an absurdly high fee.</source>
        <translation>En avgift högre än %1 anses vara en absurd hög avgift.</translation>
    </message>
    <message>
        <source>Payment request expired.</source>
        <translation>Betalningsbegäran löpte ut.</translation>
    </message>
    <message>
        <source>Pay only the required fee of %1</source>
        <translation>Betala endast den nödvändiga avgiften på %1</translation>
    </message>
    <message numerus="yes">
        <source>Estimated to begin confirmation within %n block(s).</source>
        <translation><numerusform>Uppskattas till att påbörja bekräftelse inom %n block.</numerusform><numerusform>Uppskattas till att påbörja bekräftelse inom %n block.</numerusform></translation>
    </message>
    <message>
<<<<<<< HEAD
        <source>Warning: Invalid Litecoin address</source>
        <translation>Varning: Felaktig Litecoinadress</translation>
=======
        <source>Warning: Invalid Bitcoin address</source>
        <translation>Varning: Ogiltig Bitcoin-adress</translation>
>>>>>>> dac5d68f
    </message>
    <message>
        <source>Warning: Unknown change address</source>
        <translation>Varning: Okänd växeladress</translation>
    </message>
    <message>
        <source>Confirm custom change address</source>
        <translation>Bekräfta anpassad växeladress</translation>
    </message>
    <message>
        <source>The address you selected for change is not part of this wallet. Any or all funds in your wallet may be sent to this address. Are you sure?</source>
        <translation>Den adress du valt för växel ingår inte i denna plånbok. Eventuella eller alla pengar i din plånbok kan komma att skickas till den här adressen. Är du säker?</translation>
    </message>
    <message>
        <source>(no label)</source>
        <translation>(ingen etikett)</translation>
    </message>
</context>
<context>
    <name>SendCoinsEntry</name>
    <message>
        <source>A&amp;mount:</source>
        <translation>&amp;Belopp:</translation>
    </message>
    <message>
        <source>Pay &amp;To:</source>
        <translation>Betala &amp;Till:</translation>
    </message>
    <message>
        <source>&amp;Label:</source>
        <translation>&amp;Etikett:</translation>
    </message>
    <message>
        <source>Choose previously used address</source>
        <translation>Välj tidigare använda adresser</translation>
    </message>
    <message>
        <source>This is a normal payment.</source>
        <translation>Detta är en normal betalning.</translation>
    </message>
    <message>
<<<<<<< HEAD
        <source>The Litecoin address to send the payment to</source>
        <translation>Litecoinadress att sända betalning till</translation>
=======
        <source>The Bitcoin address to send the payment to</source>
        <translation>Bitcoin-adress att sända betalning till</translation>
>>>>>>> dac5d68f
    </message>
    <message>
        <source>Alt+A</source>
        <translation>Alt+A</translation>
    </message>
    <message>
        <source>Paste address from clipboard</source>
        <translation>Klistra in adress från Urklipp</translation>
    </message>
    <message>
        <source>Alt+P</source>
        <translation>Alt+P</translation>
    </message>
    <message>
        <source>Remove this entry</source>
        <translation>Radera denna post</translation>
    </message>
    <message>
<<<<<<< HEAD
        <source>The fee will be deducted from the amount being sent. The recipient will receive less litecoins than you enter in the amount field. If multiple recipients are selected, the fee is split equally.</source>
        <translation>Avgiften dras från beloppet som skickas. Mottagaren kommer att få mindre litecoins än du angivit i belopp-fältet. Om flera mottagare valts kommer avgiften delas jämt.</translation>
=======
        <source>The fee will be deducted from the amount being sent. The recipient will receive less bitcoins than you enter in the amount field. If multiple recipients are selected, the fee is split equally.</source>
        <translation>Avgiften dras från beloppet som skickas. Mottagaren kommer att ta emot mindre bitcoin än du angivit i beloppsfältet. Om flera mottagare valts kommer avgiften att fördelas jämt.</translation>
>>>>>>> dac5d68f
    </message>
    <message>
        <source>S&amp;ubtract fee from amount</source>
        <translation>S&amp;ubtrahera avgiften från beloppet</translation>
    </message>
    <message>
        <source>Use available balance</source>
        <translation>Använd tillgängligt saldo</translation>
    </message>
    <message>
        <source>Message:</source>
        <translation>Meddelande:</translation>
    </message>
    <message>
        <source>This is an unauthenticated payment request.</source>
        <translation>Detta är en oautentiserad betalningsbegäran.</translation>
    </message>
    <message>
        <source>This is an authenticated payment request.</source>
        <translation>Detta är en autentiserad betalningsbegäran.</translation>
    </message>
    <message>
        <source>Enter a label for this address to add it to the list of used addresses</source>
        <translation>Ange en etikett för denna adress för att lägga till den i listan med använda adresser</translation>
    </message>
    <message>
<<<<<<< HEAD
        <source>A message that was attached to the litecoin: URI which will be stored with the transaction for your reference. Note: This message will not be sent over the Litecoin network.</source>
        <translation>Ett meddelande som bifogades litecoin-URI, vilket lagras med transaktionen som referens. NB: Meddelandet kommer inte att sändas över Litecoinnätverket.</translation>
=======
        <source>A message that was attached to the bitcoin: URI which will be stored with the transaction for your reference. Note: This message will not be sent over the Bitcoin network.</source>
        <translation>Ett meddelande som bifogades bitcoin: -URIn och som lagras med transaktionen som referens. NB: Meddelandet kommer inte att sändas över Bitcoin-nätverket.</translation>
>>>>>>> dac5d68f
    </message>
    <message>
        <source>Pay To:</source>
        <translation>Betala Till:</translation>
    </message>
    <message>
        <source>Memo:</source>
        <translation>PM:</translation>
    </message>
    <message>
        <source>Enter a label for this address to add it to your address book</source>
        <translation>Ange en etikett för denna adress för att lägga till den i din adressbok</translation>
    </message>
</context>
<context>
    <name>SendConfirmationDialog</name>
    <message>
        <source>Yes</source>
        <translation>Ja</translation>
    </message>
</context>
<context>
    <name>ShutdownWindow</name>
    <message>
        <source>%1 is shutting down...</source>
        <translation>%1 stängs av...</translation>
    </message>
    <message>
        <source>Do not shut down the computer until this window disappears.</source>
        <translation>Stäng inte av datorn förrän denna ruta försvinner.</translation>
    </message>
</context>
<context>
    <name>SignVerifyMessageDialog</name>
    <message>
        <source>Signatures - Sign / Verify a Message</source>
        <translation>Signaturer - Signera / Verifiera ett Meddelande</translation>
    </message>
    <message>
        <source>&amp;Sign Message</source>
        <translation>&amp;Signera Meddelande</translation>
    </message>
    <message>
<<<<<<< HEAD
        <source>You can sign messages/agreements with your addresses to prove you can receive litecoins sent to them. Be careful not to sign anything vague or random, as phishing attacks may try to trick you into signing your identity over to them. Only sign fully-detailed statements you agree to.</source>
        <translation>Du kan underteckna meddelanden/avtal med dina adresser för att bevisa att du kan ta emot litecoins som skickats till dem. Var försiktig så du inte undertecknar något oklart eller konstigt, eftersom phishing-angrepp kan försöka få dig att underteckna din identitet till dem. Underteckna endast väldetaljerade meddelanden som du godkänner.</translation>
    </message>
    <message>
        <source>The Litecoin address to sign the message with</source>
        <translation>Litecoinadress att signera meddelandet med</translation>
=======
        <source>You can sign messages/agreements with your addresses to prove you can receive bitcoins sent to them. Be careful not to sign anything vague or random, as phishing attacks may try to trick you into signing your identity over to them. Only sign fully-detailed statements you agree to.</source>
        <translation>Du kan signera meddelanden/avtal med dina adresser för att bevisa att du kan ta emot bitcoin som skickats till dem. Var försiktig så du inte signerar något oklart eller konstigt, eftersom phishing-angrepp kan försöka få dig att signera över din identitet till dem. Signera endast väldetaljerade meddelanden som du godkänner.</translation>
    </message>
    <message>
        <source>The Bitcoin address to sign the message with</source>
        <translation>Bitcoin-adress att signera meddelandet med</translation>
>>>>>>> dac5d68f
    </message>
    <message>
        <source>Choose previously used address</source>
        <translation>Välj tidigare använda adresser</translation>
    </message>
    <message>
        <source>Alt+A</source>
        <translation>Alt+A</translation>
    </message>
    <message>
        <source>Paste address from clipboard</source>
        <translation>Klistra in adress från Urklipp</translation>
    </message>
    <message>
        <source>Alt+P</source>
        <translation>Alt+P</translation>
    </message>
    <message>
        <source>Enter the message you want to sign here</source>
        <translation>Skriv in meddelandet du vill signera här</translation>
    </message>
    <message>
        <source>Signature</source>
        <translation>Signatur</translation>
    </message>
    <message>
        <source>Copy the current signature to the system clipboard</source>
        <translation>Kopiera signaturen till systemets Urklipp</translation>
    </message>
    <message>
<<<<<<< HEAD
        <source>Sign the message to prove you own this Litecoin address</source>
        <translation>Signera meddelandet för att bevisa att du äger denna adress</translation>
=======
        <source>Sign the message to prove you own this Bitcoin address</source>
        <translation>Signera meddelandet för att bevisa att du äger denna Bitcoin-adress</translation>
>>>>>>> dac5d68f
    </message>
    <message>
        <source>Sign &amp;Message</source>
        <translation>Signera &amp;Meddelande</translation>
    </message>
    <message>
        <source>Reset all sign message fields</source>
        <translation>Rensa alla fält</translation>
    </message>
    <message>
        <source>Clear &amp;All</source>
        <translation>Rensa &amp;alla</translation>
    </message>
    <message>
        <source>&amp;Verify Message</source>
        <translation>&amp;Verifiera Meddelande</translation>
    </message>
    <message>
        <source>Enter the receiver's address, message (ensure you copy line breaks, spaces, tabs, etc. exactly) and signature below to verify the message. Be careful not to read more into the signature than what is in the signed message itself, to avoid being tricked by a man-in-the-middle attack. Note that this only proves the signing party receives with the address, it cannot prove sendership of any transaction!</source>
        <translation>Ange mottagarens adress, meddelande (kopiera radbrytningar, mellanslag, TAB-tecken, osv. exakt) och signatur nedan, för att verifiera meddelandet. Undvik att läsa in mera information i signaturen än vad som stod i själva det signerade meddelandet, för att undvika ett man-in-the-middle-angrepp. Notera att detta endast bevisar att den signerande parten tar emot med adressen, det bevisar inte vem som skickat transaktionen!</translation>
    </message>
    <message>
<<<<<<< HEAD
        <source>The Litecoin address the message was signed with</source>
        <translation>Litecoinadressen som meddelandet signerades med</translation>
    </message>
    <message>
        <source>Verify the message to ensure it was signed with the specified Litecoin address</source>
        <translation>Verifiera meddelandet för att vara säker på att den var signerad med den angivna Litecoin-adressen</translation>
=======
        <source>The Bitcoin address the message was signed with</source>
        <translation>Bitcoin-adress som meddelandet signerades med</translation>
    </message>
    <message>
        <source>Verify the message to ensure it was signed with the specified Bitcoin address</source>
        <translation>Verifiera meddelandet för att vara säker på att det signerades med angiven Bitcoin-adress</translation>
>>>>>>> dac5d68f
    </message>
    <message>
        <source>Verify &amp;Message</source>
        <translation>Verifiera &amp;Meddelande</translation>
    </message>
    <message>
        <source>Reset all verify message fields</source>
        <translation>Rensa alla fält</translation>
    </message>
    <message>
        <source>Click "Sign Message" to generate signature</source>
        <translation>Klicka "Signera Meddelande" för att skapa en signatur</translation>
    </message>
    <message>
        <source>The entered address is invalid.</source>
        <translation>Den angivna adressen är ogiltig.</translation>
    </message>
    <message>
        <source>Please check the address and try again.</source>
        <translation>Vad god kontrollera adressen och försök igen.</translation>
    </message>
    <message>
        <source>The entered address does not refer to a key.</source>
        <translation>Den angivna adressen refererar inte till en nyckel.</translation>
    </message>
    <message>
        <source>Wallet unlock was cancelled.</source>
        <translation>Upplåsningen av plånboken avbröts.</translation>
    </message>
    <message>
        <source>Private key for the entered address is not available.</source>
        <translation>Den privata nyckeln för den angivna adressen är inte tillgänglig.</translation>
    </message>
    <message>
        <source>Message signing failed.</source>
        <translation>Signeringen av meddelandet misslyckades.</translation>
    </message>
    <message>
        <source>Message signed.</source>
        <translation>Meddelande signerat.</translation>
    </message>
    <message>
        <source>The signature could not be decoded.</source>
        <translation>Signaturen kunde inte avkodas.</translation>
    </message>
    <message>
        <source>Please check the signature and try again.</source>
        <translation>Kontrollera signaturen och försök igen.</translation>
    </message>
    <message>
        <source>The signature did not match the message digest.</source>
        <translation>Signaturen matchade inte meddelandesammanfattningen.</translation>
    </message>
    <message>
        <source>Message verification failed.</source>
        <translation>Meddelandeverifikation misslyckades.</translation>
    </message>
    <message>
        <source>Message verified.</source>
        <translation>Meddelande verifierat.</translation>
    </message>
</context>
<context>
    <name>SplashScreen</name>
    <message>
        <source>[testnet]</source>
        <translation>[testnet]</translation>
    </message>
</context>
<context>
    <name>TrafficGraphWidget</name>
    <message>
        <source>KB/s</source>
        <translation>KB/s</translation>
    </message>
</context>
<context>
    <name>TransactionDesc</name>
    <message numerus="yes">
        <source>Open for %n more block(s)</source>
        <translation><numerusform>Öppet för %n mer block</numerusform><numerusform>Öppet för %n mer block</numerusform></translation>
    </message>
    <message>
        <source>Open until %1</source>
        <translation>Öppet till %1</translation>
    </message>
    <message>
        <source>conflicted with a transaction with %1 confirmations</source>
        <translation>konflikt med en transaktion med %1 konfirmationer</translation>
    </message>
    <message>
        <source>%1/offline</source>
        <translation>%1/nedkopplad</translation>
    </message>
    <message>
        <source>0/unconfirmed, %1</source>
        <translation>0/obekräftade, %1</translation>
    </message>
    <message>
        <source>in memory pool</source>
        <translation>i minnespoolen</translation>
    </message>
    <message>
        <source>not in memory pool</source>
        <translation>ej i minnespoolen</translation>
    </message>
    <message>
        <source>abandoned</source>
        <translation>övergiven</translation>
    </message>
    <message>
        <source>%1/unconfirmed</source>
        <translation>%1/obekräftade</translation>
    </message>
    <message>
        <source>%1 confirmations</source>
        <translation>%1 bekräftelser</translation>
    </message>
    <message>
        <source>Status</source>
        <translation>Status</translation>
    </message>
    <message>
        <source>, has not been successfully broadcast yet</source>
        <translation>,har inte lyckats sända än</translation>
    </message>
    <message numerus="yes">
        <source>, broadcast through %n node(s)</source>
        <translation><numerusform>, sänd genom %n nod</numerusform><numerusform>, sänd genom %n noder</numerusform></translation>
    </message>
    <message>
        <source>Date</source>
        <translation>Datum</translation>
    </message>
    <message>
        <source>Source</source>
        <translation>Källa</translation>
    </message>
    <message>
        <source>Generated</source>
        <translation>Genererad</translation>
    </message>
    <message>
        <source>From</source>
        <translation>Från</translation>
    </message>
    <message>
        <source>unknown</source>
        <translation>okänd</translation>
    </message>
    <message>
        <source>To</source>
        <translation>Till</translation>
    </message>
    <message>
        <source>own address</source>
        <translation>egen adress</translation>
    </message>
    <message>
        <source>watch-only</source>
        <translation>granska-bara</translation>
    </message>
    <message>
        <source>label</source>
        <translation>etikett</translation>
    </message>
    <message>
        <source>Credit</source>
        <translation>Kredit</translation>
    </message>
    <message numerus="yes">
        <source>matures in %n more block(s)</source>
        <translation><numerusform>mognar om %n mer block</numerusform><numerusform>mognar om %n fler block</numerusform></translation>
    </message>
    <message>
        <source>not accepted</source>
        <translation>inte accepterad</translation>
    </message>
    <message>
        <source>Debit</source>
        <translation>Belasta</translation>
    </message>
    <message>
        <source>Total debit</source>
        <translation>Total debet</translation>
    </message>
    <message>
        <source>Total credit</source>
        <translation>Total kredit</translation>
    </message>
    <message>
        <source>Transaction fee</source>
        <translation>Transaktionsavgift</translation>
    </message>
    <message>
        <source>Net amount</source>
        <translation>Nettobelopp</translation>
    </message>
    <message>
        <source>Message</source>
        <translation>Meddelande</translation>
    </message>
    <message>
        <source>Comment</source>
        <translation>Kommentar</translation>
    </message>
    <message>
        <source>Transaction ID</source>
        <translation>Transaktions-ID</translation>
    </message>
    <message>
        <source>Transaction total size</source>
        <translation>Transaktionens totala storlek</translation>
    </message>
    <message>
        <source>Output index</source>
        <translation>Utmatningsindex</translation>
    </message>
    <message>
        <source>Merchant</source>
        <translation>Handlare</translation>
    </message>
    <message>
        <source>Generated coins must mature %1 blocks before they can be spent. When you generated this block, it was broadcast to the network to be added to the block chain. If it fails to get into the chain, its state will change to "not accepted" and it won't be spendable. This may occasionally happen if another node generates a block within a few seconds of yours.</source>
        <translation>Skapade mynt måste mogna i %1 block innan de kan spenderas. När du skapade detta block sändes det till nätverket för att läggas till i blockkedjan. Om blocket inte kommer in i kedjan kommer dess status att ändras till "ej accepterat" och går inte att spendera. Detta kan ibland hända om en annan nod skapar ett block nästan samtidigt som dig.</translation>
    </message>
    <message>
        <source>Debug information</source>
        <translation>Debug information</translation>
    </message>
    <message>
        <source>Transaction</source>
        <translation>Transaktion</translation>
    </message>
    <message>
        <source>Inputs</source>
        <translation>Inmatningar</translation>
    </message>
    <message>
        <source>Amount</source>
        <translation>Belopp:</translation>
    </message>
    <message>
        <source>true</source>
        <translation>sant</translation>
    </message>
    <message>
        <source>false</source>
        <translation>falsk</translation>
    </message>
</context>
<context>
    <name>TransactionDescDialog</name>
    <message>
        <source>This pane shows a detailed description of the transaction</source>
        <translation>Den här panelen visar en detaljerad beskrivning av transaktionen</translation>
    </message>
    <message>
        <source>Details for %1</source>
        <translation>Detaljer för %1</translation>
    </message>
</context>
<context>
    <name>TransactionTableModel</name>
    <message>
        <source>Date</source>
        <translation>Datum</translation>
    </message>
    <message>
        <source>Type</source>
        <translation>Typ</translation>
    </message>
    <message>
        <source>Label</source>
        <translation>Etikett</translation>
    </message>
    <message numerus="yes">
        <source>Open for %n more block(s)</source>
        <translation><numerusform>Öppet för %n mer block</numerusform><numerusform>Öppet för %n fler block</numerusform></translation>
    </message>
    <message>
        <source>Open until %1</source>
        <translation>Öppet till %1</translation>
    </message>
    <message>
        <source>Offline</source>
        <translation>Nerkopplad</translation>
    </message>
    <message>
        <source>Unconfirmed</source>
        <translation>Obekräftade</translation>
    </message>
    <message>
        <source>Abandoned</source>
        <translation>Övergiven</translation>
    </message>
    <message>
        <source>Confirming (%1 of %2 recommended confirmations)</source>
        <translation>Bekräftar (%1 av %2 rekommenderade bekräftelser)</translation>
    </message>
    <message>
        <source>Confirmed (%1 confirmations)</source>
        <translation>Bekräftad (%1 bekräftelser)</translation>
    </message>
    <message>
        <source>Conflicted</source>
        <translation>Konflikt</translation>
    </message>
    <message>
        <source>Immature (%1 confirmations, will be available after %2)</source>
        <translation>Omogen (%1 bekräftelser, blir tillgänglig efter %2)</translation>
    </message>
    <message>
        <source>This block was not received by any other nodes and will probably not be accepted!</source>
        <translation>Det här blocket togs inte emot av några andra noder och kommer antagligen inte att accepteras!</translation>
    </message>
    <message>
        <source>Generated but not accepted</source>
        <translation>Skapad men inte accepterad</translation>
    </message>
    <message>
        <source>Received with</source>
        <translation>Mottagen med</translation>
    </message>
    <message>
        <source>Received from</source>
        <translation>Mottaget från</translation>
    </message>
    <message>
        <source>Sent to</source>
        <translation>Skickad till</translation>
    </message>
    <message>
        <source>Payment to yourself</source>
        <translation>Betalning till dig själv</translation>
    </message>
    <message>
        <source>Mined</source>
        <translation>Genererade</translation>
    </message>
    <message>
        <source>watch-only</source>
        <translation>granska-bara</translation>
    </message>
    <message>
        <source>(n/a)</source>
        <translation>(n/a)</translation>
    </message>
    <message>
        <source>(no label)</source>
        <translation>(ingen etikett)</translation>
    </message>
    <message>
        <source>Transaction status. Hover over this field to show number of confirmations.</source>
        <translation>Transaktionsstatus. Håll muspekaren över för att se antal bekräftelser.</translation>
    </message>
    <message>
        <source>Date and time that the transaction was received.</source>
        <translation>Datum och tid då transaktionen mottogs.</translation>
    </message>
    <message>
        <source>Type of transaction.</source>
        <translation>Transaktionstyp.</translation>
    </message>
    <message>
        <source>Whether or not a watch-only address is involved in this transaction.</source>
        <translation>Anger om en granska-bara--adress är involverad i denna transaktion.</translation>
    </message>
    <message>
        <source>User-defined intent/purpose of the transaction.</source>
        <translation>Användardefinierat syfte/ändamål för transaktionen.</translation>
    </message>
    <message>
        <source>Amount removed from or added to balance.</source>
        <translation>Belopp draget eller tillagt till saldo.</translation>
    </message>
</context>
<context>
    <name>TransactionView</name>
    <message>
        <source>All</source>
        <translation>Alla</translation>
    </message>
    <message>
        <source>Today</source>
        <translation>Idag</translation>
    </message>
    <message>
        <source>This week</source>
        <translation>Denna vecka</translation>
    </message>
    <message>
        <source>This month</source>
        <translation>Denna månad</translation>
    </message>
    <message>
        <source>Last month</source>
        <translation>Föregående månad</translation>
    </message>
    <message>
        <source>This year</source>
        <translation>Det här året</translation>
    </message>
    <message>
        <source>Range...</source>
        <translation>Period...</translation>
    </message>
    <message>
        <source>Received with</source>
        <translation>Mottagen med</translation>
    </message>
    <message>
        <source>Sent to</source>
        <translation>Skickad till</translation>
    </message>
    <message>
        <source>To yourself</source>
        <translation>Till dig själv</translation>
    </message>
    <message>
        <source>Mined</source>
        <translation>Genererade</translation>
    </message>
    <message>
        <source>Other</source>
        <translation>Övriga</translation>
    </message>
    <message>
        <source>Enter address, transaction id, or label to search</source>
        <translation>Ange adress, transaktions-id eller etikett för att söka</translation>
    </message>
    <message>
        <source>Min amount</source>
        <translation>Minsta belopp</translation>
    </message>
    <message>
        <source>Abandon transaction</source>
        <translation>Avbryt transaktionen</translation>
    </message>
    <message>
        <source>Increase transaction fee</source>
        <translation>Öka transaktionsavgift</translation>
    </message>
    <message>
        <source>Copy address</source>
        <translation>Kopiera adress</translation>
    </message>
    <message>
        <source>Copy label</source>
        <translation>Kopiera etikett</translation>
    </message>
    <message>
        <source>Copy amount</source>
        <translation>Kopiera belopp</translation>
    </message>
    <message>
        <source>Copy transaction ID</source>
        <translation>Kopiera transaktions-ID</translation>
    </message>
    <message>
        <source>Copy raw transaction</source>
        <translation>Kopiera rå transaktion</translation>
    </message>
    <message>
        <source>Copy full transaction details</source>
        <translation>Kopiera alla transaktionsdetaljerna</translation>
    </message>
    <message>
        <source>Edit label</source>
        <translation>Redigera etikett</translation>
    </message>
    <message>
        <source>Show transaction details</source>
        <translation>Visa transaktionsdetaljer</translation>
    </message>
    <message>
        <source>Export Transaction History</source>
        <translation>Exportera Transaktionshistoriken</translation>
    </message>
    <message>
        <source>Comma separated file (*.csv)</source>
        <translation>Kommaseparerad fil (*.csv)</translation>
    </message>
    <message>
        <source>Confirmed</source>
        <translation>Bekräftad</translation>
    </message>
    <message>
        <source>Watch-only</source>
        <translation>Enbart granskning</translation>
    </message>
    <message>
        <source>Date</source>
        <translation>Datum</translation>
    </message>
    <message>
        <source>Type</source>
        <translation>Typ</translation>
    </message>
    <message>
        <source>Label</source>
        <translation>Etikett</translation>
    </message>
    <message>
        <source>Address</source>
        <translation>Adress</translation>
    </message>
    <message>
        <source>ID</source>
        <translation>ID</translation>
    </message>
    <message>
        <source>Exporting Failed</source>
        <translation>Export misslyckades</translation>
    </message>
    <message>
        <source>There was an error trying to save the transaction history to %1.</source>
        <translation>Ett fel inträffade när transaktionshistoriken skulle sparas till %1.</translation>
    </message>
    <message>
        <source>Exporting Successful</source>
        <translation>Exporteringen lyckades</translation>
    </message>
    <message>
        <source>The transaction history was successfully saved to %1.</source>
        <translation>Transaktionshistoriken sparades till %1.</translation>
    </message>
    <message>
        <source>Range:</source>
        <translation>Räckvidd:</translation>
    </message>
    <message>
        <source>to</source>
        <translation>till</translation>
    </message>
</context>
<context>
    <name>UnitDisplayStatusBarControl</name>
    <message>
        <source>Unit to show amounts in. Click to select another unit.</source>
        <translation>&amp;Enhet att visa belopp i. Klicka för att välja annan enhet.</translation>
    </message>
</context>
<context>
    <name>WalletFrame</name>
    <message>
        <source>No wallet has been loaded.</source>
        <translation>Ingen plånbok har lästs in.</translation>
    </message>
</context>
<context>
    <name>WalletModel</name>
    <message>
        <source>Send Coins</source>
        <translation>Skicka Litecoins</translation>
    </message>
    <message>
        <source>Increasing transaction fee failed</source>
        <translation>Ökning av avgiften lyckades inte</translation>
    </message>
    <message>
        <source>Do you want to increase the fee?</source>
        <translation>Vill du öka avgiften?</translation>
    </message>
    <message>
        <source>Current fee:</source>
        <translation>Aktuell avgift:</translation>
    </message>
    <message>
        <source>Increase:</source>
        <translation>Öka:</translation>
    </message>
    <message>
        <source>New fee:</source>
        <translation>Ny avgift:</translation>
    </message>
    <message>
        <source>Confirm fee bump</source>
        <translation>Bekräfta avgiftshöjning</translation>
    </message>
    <message>
        <source>Can't sign transaction.</source>
        <translation>Kan ej signera transaktion.</translation>
    </message>
    <message>
        <source>Could not commit transaction</source>
        <translation>Kunde inte skicka transaktion</translation>
    </message>
</context>
<context>
    <name>WalletView</name>
    <message>
        <source>&amp;Export</source>
        <translation>&amp;Exportera</translation>
    </message>
    <message>
        <source>Export the data in the current tab to a file</source>
        <translation>Exportera informationen i aktuell flik till en fil</translation>
    </message>
    <message>
        <source>Backup Wallet</source>
        <translation>Säkerhetskopiera Plånbok</translation>
    </message>
    <message>
        <source>Wallet Data (*.dat)</source>
        <translation>Plånboks-data (*.dat)</translation>
    </message>
    <message>
        <source>Backup Failed</source>
        <translation>Säkerhetskopiering misslyckades</translation>
    </message>
    <message>
        <source>There was an error trying to save the wallet data to %1.</source>
        <translation>Ett fel inträffade när plånbokens data skulle sparas till %1.</translation>
    </message>
    <message>
        <source>Backup Successful</source>
        <translation>Säkerhetskopiering lyckades</translation>
    </message>
    <message>
        <source>The wallet data was successfully saved to %1.</source>
        <translation>Plånbokens data sparades till %1.</translation>
    </message>
</context>
<context>
    <name>bitcoin-core</name>
    <message>
        <source>Options:</source>
        <translation>Inställningar:</translation>
    </message>
    <message>
        <source>Specify data directory</source>
        <translation>Ange katalog för data</translation>
    </message>
    <message>
        <source>Connect to a node to retrieve peer addresses, and disconnect</source>
        <translation>Anslut till en nod för att hämta peer-adresser, och koppla från</translation>
    </message>
    <message>
        <source>Specify your own public address</source>
        <translation>Ange din egen publika adress</translation>
    </message>
    <message>
        <source>Accept command line and JSON-RPC commands</source>
        <translation>Tillåt kommandon från kommandotolken och JSON-RPC-kommandon</translation>
    </message>
    <message>
        <source>Distributed under the MIT software license, see the accompanying file %s or %s</source>
        <translation>Distribuerad under MIT mjukvarulicens, se den bifogade filen %s eller %s</translation>
    </message>
    <message>
        <source>If &lt;category&gt; is not supplied or if &lt;category&gt; = 1, output all debugging information.</source>
        <translation>Om &lt;kategori&gt; inte anges eller om &lt;category&gt; = 1, visa all avlusningsinformation.</translation>
    </message>
    <message>
        <source>Prune configured below the minimum of %d MiB.  Please use a higher number.</source>
        <translation>Beskärning konfigurerad under miniminivån %d MiB. Vänligen använd ett högre värde.</translation>
    </message>
    <message>
        <source>Prune: last wallet synchronisation goes beyond pruned data. You need to -reindex (download the whole blockchain again in case of pruned node)</source>
        <translation>Beskärning: sista plånbokssynkroniseringen ligger utanför beskuren data. Du måste använda -reindex (ladda ner hela blockkedjan igen eftersom noden beskurits)</translation>
    </message>
    <message>
        <source>Rescans are not possible in pruned mode. You will need to use -reindex which will download the whole blockchain again.</source>
        <translation>Omskanningar kan inte göras i beskuret läge. Du måste använda -reindex vilket kommer ladda ner hela blockkedjan igen.</translation>
    </message>
    <message>
        <source>Error: A fatal internal error occurred, see debug.log for details</source>
        <translation>Fel: Ett kritiskt internt fel uppstod, se debug.log för detaljer</translation>
    </message>
    <message>
        <source>Fee (in %s/kB) to add to transactions you send (default: %s)</source>
        <translation>Avgift (i %s/kB) att lägga till på transaktioner du skickar (förvalt: %s)</translation>
    </message>
    <message>
        <source>Pruning blockstore...</source>
        <translation>Rensar blockstore...</translation>
    </message>
    <message>
        <source>Run in the background as a daemon and accept commands</source>
        <translation>Kör i bakgrunden som tjänst och acceptera kommandon</translation>
    </message>
    <message>
        <source>Unable to start HTTP server. See debug log for details.</source>
        <translation>Kunde inte starta HTTP-server. Se avlusningsloggen för detaljer.</translation>
    </message>
    <message>
        <source>Litecoin Core</source>
        <translation>Litecoin Core</translation>
    </message>
    <message>
        <source>The %s developers</source>
        <translation>%s-utvecklarna</translation>
    </message>
    <message>
        <source>A fee rate (in %s/kB) that will be used when fee estimation has insufficient data (default: %s)</source>
        <translation>En avgiftskurs (i %s/kB) som används när det inte finns tillräcklig data för att uppskatta avgiften (förvalt: %s)</translation>
    </message>
    <message>
        <source>Accept relayed transactions received from whitelisted peers even when not relaying transactions (default: %d)</source>
        <translation>Acceptera vidarebefodrade transaktioner från vitlistade noder även när transaktioner inte vidarebefodras (förvalt: %d)</translation>
    </message>
    <message>
        <source>Bind to given address and always listen on it. Use [host]:port notation for IPv6</source>
        <translation>Bind till given adress och lyssna alltid på den. Använd [värd]:port notation för IPv6</translation>
    </message>
    <message>
        <source>Cannot obtain a lock on data directory %s. %s is probably already running.</source>
        <translation>Kan inte låsa data-mappen %s. %s körs förmodligen redan.</translation>
    </message>
    <message>
        <source>Delete all wallet transactions and only recover those parts of the blockchain through -rescan on startup</source>
        <translation>Ta bort alla plånbokstransaktioner och återskapa bara dom som är en del av blockkedjan genom att ange -rescan vid uppstart</translation>
    </message>
    <message>
        <source>Error reading %s! All keys read correctly, but transaction data or address book entries might be missing or incorrect.</source>
        <translation>Fel vid läsning av %s! Alla nycklar lästes korrekt, men transaktionsdata eller poster i adressboken kanske saknas eller är felaktiga.</translation>
    </message>
    <message>
        <source>Execute command when a wallet transaction changes (%s in cmd is replaced by TxID)</source>
        <translation>Exekvera kommando när en plånbokstransaktion ändras (%s i cmd är ersatt av TxID)</translation>
    </message>
    <message>
        <source>Extra transactions to keep in memory for compact block reconstructions (default: %u)</source>
        <translation>Extra transaktioner att hålla i minnet för kompakta blockrekonstruktioner (standard: %u)</translation>
    </message>
    <message>
        <source>Maximum allowed median peer time offset adjustment. Local perspective of time may be influenced by peers forward or backward by this amount. (default: %u seconds)</source>
        <translation>Maximalt tillåten median-peer tidsoffset justering. Lokalt perspektiv av tiden kan bli påverkad av partners, framåt eller bakåt denna tidsrymd. (förvalt: %u sekunder)</translation>
    </message>
    <message>
        <source>Maximum total fees (in %s) to use in a single wallet transaction or raw transaction; setting this too low may abort large transactions (default: %s)</source>
        <translation>Maximal total avgift (i %s) att använda i en plånbokstransaktion eller råa transaktioner. Sätts denna för lågt kan stora transaktioner avbrytas (förvalt: %s)</translation>
    </message>
    <message>
        <source>Please check that your computer's date and time are correct! If your clock is wrong, %s will not work properly.</source>
        <translation>Vänligen kolla så att din dators datum och tid är korrekt! Om din klocka går fel kommer %s inte att fungera korrekt.</translation>
    </message>
    <message>
        <source>Please contribute if you find %s useful. Visit %s for further information about the software.</source>
        <translation>Var snäll och bidra om du finner %s användbar. Besök %s för mer information om mjukvaran.</translation>
    </message>
    <message>
        <source>Set the number of script verification threads (%u to %d, 0 = auto, &lt;0 = leave that many cores free, default: %d)</source>
        <translation>Ange antalet skriptkontrolltrådar (%u till %d, 0 = auto, &lt;0 = lämna så många kärnor lediga, förval: %d)</translation>
    </message>
    <message>
        <source>The block database contains a block which appears to be from the future. This may be due to your computer's date and time being set incorrectly. Only rebuild the block database if you are sure that your computer's date and time are correct</source>
        <translation>Blockdatabasen innehåller ett block som verkar vara från framtiden. Detta kan vara på grund av att din dators datum och tid är felaktiga. Bygg bara om blockdatabasen om du är säker på att datorns datum och tid är korrekt</translation>
    </message>
    <message>
        <source>This is a pre-release test build - use at your own risk - do not use for mining or merchant applications</source>
        <translation>Detta är ett förhandstestbygge - använd på egen risk - använd inte för brytning eller handelsapplikationer</translation>
    </message>
    <message>
        <source>Unable to replay blocks. You will need to rebuild the database using -reindex-chainstate.</source>
        <translation>Kunde inte spela om block. Du kommer att behöva bygga om databasen med -reindex-chainstate.</translation>
    </message>
    <message>
        <source>Unable to rewind the database to a pre-fork state. You will need to redownload the blockchain</source>
        <translation>Kan inte spola tillbaka databasen till obeskärt läge. Du måste ladda ner blockkedjan igen</translation>
    </message>
    <message>
        <source>Use UPnP to map the listening port (default: 1 when listening and no -proxy)</source>
        <translation>Använd UPnP för att mappa den lyssnande porten (förvalt: 1 när lyssning aktiverat och utan -proxy)</translation>
    </message>
    <message>
        <source>Username and hashed password for JSON-RPC connections. The field &lt;userpw&gt; comes in the format: &lt;USERNAME&gt;:&lt;SALT&gt;$&lt;HASH&gt;. A canonical python script is included in share/rpcuser. The client then connects normally using the rpcuser=&lt;USERNAME&gt;/rpcpassword=&lt;PASSWORD&gt; pair of arguments. This option can be specified multiple times</source>
        <translation>Användarnamn och hashat lösenord för JSON-RPC-anslutningar. Fältet &lt;userpw&gt; kommer i formatet: &lt;USERNAME&gt;:&lt;SALT&gt;$&lt;HASH&gt;. Ett kanoniskt pythonskript finns inkluderat i share/rpcuser. Klienten kopplas sedan normalt med rpcuser=&lt;USERNAME&gt;/rpcpassword=&lt;PASSWORD&gt; par argument. Detta alternativ kan anges flera gånger</translation>
    </message>
    <message>
        <source>Wallet will not create transactions that violate mempool chain limits (default: %u)</source>
        <translation>Plånboken skapar inte transaktioner som bryter mot mempools kedjegränser (förval: %u)</translation>
    </message>
    <message>
        <source>Warning: The network does not appear to fully agree! Some miners appear to be experiencing issues.</source>
        <translation>Varning: Nätverket verkar inte vara helt överens! Några brytare verkar ha problem.</translation>
    </message>
    <message>
        <source>Warning: We do not appear to fully agree with our peers! You may need to upgrade, or other nodes may need to upgrade.</source>
        <translation>Varning: Vi verkar inte helt överens med våra peers! Du kan behöva uppgradera, eller andra noder kan behöva uppgradera.</translation>
    </message>
    <message>
        <source>Whether to save the mempool on shutdown and load on restart (default: %u)</source>
        <translation>Hurvida mempoolen ska sparas vid avstängning och läsas in vid omstart (förval: %u)</translation>
    </message>
    <message>
        <source>%d of last 100 blocks have unexpected version</source>
        <translation>%d av de senaste 100 blocken har oväntad version</translation>
    </message>
    <message>
        <source>%s corrupt, salvage failed</source>
        <translation>%s är korrupt, räddning misslyckades</translation>
    </message>
    <message>
        <source>-maxmempool must be at least %d MB</source>
        <translation>-maxmempool måste vara minst %d MB</translation>
    </message>
    <message>
        <source>&lt;category&gt; can be:</source>
        <translation>&lt;category&gt; Kan vara:</translation>
    </message>
    <message>
        <source>Accept connections from outside (default: 1 if no -proxy or -connect)</source>
        <translation>Acceptera anslutningar utifrån (förvalt: 1 om ingen -proxy eller -connect)</translation>
    </message>
    <message>
        <source>Append comment to the user agent string</source>
        <translation>Lägg till kommentar till user-agent-strängen</translation>
    </message>
    <message>
        <source>Attempt to recover private keys from a corrupt wallet on startup</source>
        <translation>Försök att rädda privata nycklar från en korrupt plånbok vid uppstart</translation>
    </message>
    <message>
        <source>Block creation options:</source>
        <translation>Block skapande inställningar:</translation>
    </message>
    <message>
        <source>Cannot resolve -%s address: '%s'</source>
        <translation>Kan inte matcha -%s adress: '%s'</translation>
    </message>
    <message>
        <source>Change index out of range</source>
        <translation>Förändringsindexet utanför tillåtet intervall</translation>
    </message>
    <message>
        <source>Connection options:</source>
        <translation>Anslutningsalternativ:</translation>
    </message>
    <message>
        <source>Copyright (C) %i-%i</source>
        <translation>Copyright (C) %i-%i</translation>
    </message>
    <message>
        <source>Corrupted block database detected</source>
        <translation>Korrupt blockdatabas har upptäckts</translation>
    </message>
    <message>
        <source>Debugging/Testing options:</source>
        <translation>Avlusnings/Test-alternativ:</translation>
    </message>
    <message>
        <source>Do not load the wallet and disable wallet RPC calls</source>
        <translation>Läs inte in plånboken och stäng av RPC-anrop till plånboken</translation>
    </message>
    <message>
        <source>Do you want to rebuild the block database now?</source>
        <translation>Vill du bygga om blockdatabasen nu?</translation>
    </message>
    <message>
        <source>Enable publish hash block in &lt;address&gt;</source>
        <translation>Aktivera publicering av hashblock i &lt;address&gt;</translation>
    </message>
    <message>
        <source>Enable publish hash transaction in &lt;address&gt;</source>
        <translation>Aktivera publicering av hashtransaktion i &lt;address&gt;</translation>
    </message>
    <message>
        <source>Enable publish raw block in &lt;address&gt;</source>
        <translation>Aktivera publicering av råa block i &lt;address&gt;</translation>
    </message>
    <message>
        <source>Enable publish raw transaction in &lt;address&gt;</source>
        <translation>Aktivera publicering av råa transaktioner i &lt;address&gt;</translation>
    </message>
    <message>
        <source>Enable transaction replacement in the memory pool (default: %u)</source>
        <translation>Aktivera byte av transaktioner i minnespoolen (förvalt: %u)</translation>
    </message>
    <message>
        <source>Error initializing block database</source>
        <translation>Fel vid initiering av blockdatabasen</translation>
    </message>
    <message>
        <source>Error initializing wallet database environment %s!</source>
        <translation>Fel vid initiering av plånbokens databasmiljö %s!</translation>
    </message>
    <message>
        <source>Error loading %s</source>
        <translation>Fel vid inläsning av %s</translation>
    </message>
    <message>
        <source>Error loading %s: Wallet corrupted</source>
        <translation>Fel vid inläsning av %s: Plånboken är korrupt</translation>
    </message>
    <message>
        <source>Error loading %s: Wallet requires newer version of %s</source>
        <translation>Fel vid inläsning av %s: Plånboken kräver en senare version av %s</translation>
    </message>
    <message>
        <source>Error loading block database</source>
        <translation>Fel vid inläsning av blockdatabasen</translation>
    </message>
    <message>
        <source>Error opening block database</source>
        <translation>Fel vid öppning av blockdatabasen</translation>
    </message>
    <message>
        <source>Error: Disk space is low!</source>
        <translation>Fel: Hårddiskutrymme är lågt!</translation>
    </message>
    <message>
        <source>Failed to listen on any port. Use -listen=0 if you want this.</source>
        <translation>Misslyckades att lyssna på någon port. Använd -listen=0 om du vill detta.</translation>
    </message>
    <message>
        <source>Failed to rescan the wallet during initialization</source>
        <translation>Misslyckades med att skanna om plånboken under initiering.</translation>
    </message>
    <message>
        <source>Importing...</source>
        <translation>Importerar...</translation>
    </message>
    <message>
        <source>Incorrect or no genesis block found. Wrong datadir for network?</source>
        <translation>Felaktig eller inget genesisblock hittades. Fel datadir för nätverket?</translation>
    </message>
    <message>
        <source>Initialization sanity check failed. %s is shutting down.</source>
        <translation>Initieringschecken fallerade. %s stängs av.</translation>
    </message>
    <message>
        <source>Invalid amount for -%s=&lt;amount&gt;: '%s'</source>
        <translation>Ogiltigt belopp för -%s=&lt;amount&gt;:'%s'</translation>
    </message>
    <message>
        <source>Invalid amount for -discardfee=&lt;amount&gt;: '%s'</source>
        <translation>Ogiltigt belopp för -discardfee=&lt;amount&gt;:'%s'</translation>
    </message>
    <message>
        <source>Invalid amount for -fallbackfee=&lt;amount&gt;: '%s'</source>
        <translation>Ogiltigt belopp för -fallbackfee=&lt;amount&gt;: '%s'</translation>
    </message>
    <message>
        <source>Keep the transaction memory pool below &lt;n&gt; megabytes (default: %u)</source>
        <translation>Håll minnespoolen över transaktioner under &lt;n&gt; megabyte (förvalt: %u)</translation>
    </message>
    <message>
        <source>Loading P2P addresses...</source>
        <translation>Läser in P2P-adresser...</translation>
    </message>
    <message>
        <source>Loading banlist...</source>
        <translation>Läser in svarta listan...</translation>
    </message>
    <message>
        <source>Location of the auth cookie (default: data dir)</source>
        <translation>Plats för authcookie (förvalt: datamapp)</translation>
    </message>
    <message>
        <source>Not enough file descriptors available.</source>
        <translation>Inte tillräckligt med filbeskrivningar tillgängliga.</translation>
    </message>
    <message>
        <source>Only connect to nodes in network &lt;net&gt; (ipv4, ipv6 or onion)</source>
        <translation>Anslut enbart till noder i nätverket &lt;net&gt; (IPv4, IPv6 eller onion)</translation>
    </message>
    <message>
        <source>Print this help message and exit</source>
        <translation>Visa denna hjälptext och avsluta</translation>
    </message>
    <message>
        <source>Print version and exit</source>
        <translation>Visa version och avsluta</translation>
    </message>
    <message>
        <source>Prune cannot be configured with a negative value.</source>
        <translation>Beskärning kan inte konfigureras med ett negativt värde.</translation>
    </message>
    <message>
        <source>Prune mode is incompatible with -txindex.</source>
        <translation>Beskärningsläge är inkompatibel med -txindex.</translation>
    </message>
    <message>
        <source>Rebuild chain state and block index from the blk*.dat files on disk</source>
        <translation>Återskapa blockkedjans status och index från blk*.dat filer på disken</translation>
    </message>
    <message>
        <source>Rebuild chain state from the currently indexed blocks</source>
        <translation>Återskapa blockkedjans status från aktuella indexerade block</translation>
    </message>
    <message>
        <source>Replaying blocks...</source>
        <translation>Spelar om block...</translation>
    </message>
    <message>
        <source>Rewinding blocks...</source>
        <translation>Spolar tillbaka blocken...</translation>
    </message>
    <message>
        <source>Set database cache size in megabytes (%d to %d, default: %d)</source>
        <translation>Sätt databasens cachestorlek i megabyte (%d till %d, förvalt: %d)</translation>
    </message>
    <message>
        <source>Specify wallet file (within data directory)</source>
        <translation>Ange plånboksfil (inom datakatalogen)</translation>
    </message>
    <message>
        <source>The source code is available from %s.</source>
        <translation>Källkoden är tillgänglig från %s.</translation>
    </message>
    <message>
        <source>Transaction fee and change calculation failed</source>
        <translation>Beräkning av transaktionsavgift och växel mislyckades</translation>
    </message>
    <message>
        <source>Unable to bind to %s on this computer. %s is probably already running.</source>
        <translation>Det går inte att binda till %s på den här datorn. %s är förmodligen redan igång.</translation>
    </message>
    <message>
        <source>Unsupported argument -benchmark ignored, use -debug=bench.</source>
        <translation>Argumentet -benchmark stöds inte och ignoreras, använd -debug=bench.</translation>
    </message>
    <message>
        <source>Unsupported argument -debugnet ignored, use -debug=net.</source>
        <translation>Argumentet -debugnet stöds inte och ignoreras, använd -debug=net.</translation>
    </message>
    <message>
        <source>Unsupported argument -tor found, use -onion.</source>
        <translation>Argumentet -tor hittades men stöds inte, använd -onion.</translation>
    </message>
    <message>
        <source>Upgrading UTXO database</source>
        <translation>Uppgraderar UTXO-databasen</translation>
    </message>
    <message>
        <source>Use UPnP to map the listening port (default: %u)</source>
        <translation>Använd UPnP för att mappa den lyssnande porten (förvalt: %u)</translation>
    </message>
    <message>
        <source>Use the test chain</source>
        <translation>Använd testkedjan</translation>
    </message>
    <message>
        <source>User Agent comment (%s) contains unsafe characters.</source>
        <translation>Kommentaren i användaragent (%s) innehåller osäkra tecken.</translation>
    </message>
    <message>
        <source>Verifying blocks...</source>
        <translation>Verifierar block...</translation>
    </message>
    <message>
        <source>Wallet debugging/testing options:</source>
        <translation>Plånbokens Avlusnings/Testnings optioner:</translation>
    </message>
    <message>
        <source>Wallet needed to be rewritten: restart %s to complete</source>
        <translation>Plånboken behöver sparas om: Starta om %s för att fullfölja</translation>
    </message>
    <message>
        <source>Wallet options:</source>
        <translation>Plånboksinställningar:</translation>
    </message>
    <message>
        <source>Allow JSON-RPC connections from specified source. Valid for &lt;ip&gt; are a single IP (e.g. 1.2.3.4), a network/netmask (e.g. 1.2.3.4/255.255.255.0) or a network/CIDR (e.g. 1.2.3.4/24). This option can be specified multiple times</source>
        <translation>Tillåt JSON-RPC-anslutningar från angiven källa. Tillåtna &lt;ip&gt; är en IP (t.ex 1.2.3.4), ett nätverk/nätmask (t.ex. 1.2.3.4/255.255.255.0) eller ett nätverk/CIDR (t.ex. 1.2.3.4/24). Detta alternativ kan anges flera gånger</translation>
    </message>
    <message>
        <source>Bind to given address and whitelist peers connecting to it. Use [host]:port notation for IPv6</source>
        <translation>Bind till given adress och vitlista klienter som ansluter till den. Använd [värd]:port notation för IPv6</translation>
    </message>
    <message>
        <source>Create new files with system default permissions, instead of umask 077 (only effective with disabled wallet functionality)</source>
        <translation>Skapa nya filer med systemets förvalda rättigheter, istället för umask 077 (bara effektivt med avaktiverad plånboks funktionalitet)</translation>
    </message>
    <message>
        <source>Discover own IP addresses (default: 1 when listening and no -externalip or -proxy)</source>
        <translation>Upptäck egna IP adresser (standard: 1 vid lyssning och ingen -externalip eller -proxy)</translation>
    </message>
    <message>
        <source>Error: Listening for incoming connections failed (listen returned error %s)</source>
        <translation>Fel: Avlyssning av inkommande anslutningar misslyckades (Avlyssningen returnerade felkod %s)</translation>
    </message>
    <message>
        <source>Execute command when a relevant alert is received or we see a really long fork (%s in cmd is replaced by message)</source>
        <translation>Exekvera kommando när ett relevant meddelande är mottagen eller när vi ser en väldigt lång förgrening (%s i cmd är utbytt med ett meddelande)</translation>
    </message>
    <message>
        <source>Fees (in %s/kB) smaller than this are considered zero fee for relaying, mining and transaction creation (default: %s)</source>
        <translation>Avgifter (i %s/kB) mindre än detta betraktas som nollavgift för vidarebefordran, brytning och transaktionsskapande (förvalt: %s)</translation>
    </message>
    <message>
        <source>If paytxfee is not set, include enough fee so transactions begin confirmation on average within n blocks (default: %u)</source>
        <translation>Om paytxfee inte har angivits, inkludera tillräcklig avgift så att transaktioner börjar bekräftas inom n blocks(förvalt: %u)</translation>
    </message>
    <message>
        <source>Invalid amount for -maxtxfee=&lt;amount&gt;: '%s' (must be at least the minrelay fee of %s to prevent stuck transactions)</source>
        <translation>Ogiltigt belopp för -maxtxfee=&lt;amount&gt;: '%s' (måste vara åtminstone minrelay avgift %s för att förhindra stoppade transaktioner)</translation>
    </message>
    <message>
        <source>Maximum size of data in data carrier transactions we relay and mine (default: %u)</source>
        <translation>Maximal storlek på data i databärartransaktioner som vi reläar och bryter (förvalt: %u) </translation>
    </message>
    <message>
        <source>Randomize credentials for every proxy connection. This enables Tor stream isolation (default: %u)</source>
        <translation>Slumpa autentiseringen för varje proxyanslutning. Detta möjliggör Tor ström-isolering (förvalt: %u)</translation>
    </message>
    <message>
        <source>The transaction amount is too small to send after the fee has been deducted</source>
        <translation>Transaktionen är för liten att skicka efter det att avgiften har dragits</translation>
    </message>
    <message>
        <source>Whitelisted peers cannot be DoS banned and their transactions are always relayed, even if they are already in the mempool, useful e.g. for a gateway</source>
        <translation>Vitlistade klienter kan inte bli DoS-bannade och deras transaktioner reläas alltid, även om dom redan är i mempoolen, användbart för t.ex en gateway  </translation>
    </message>
    <message>
        <source>You need to rebuild the database using -reindex to go back to unpruned mode.  This will redownload the entire blockchain</source>
        <translation>Du måste bygga om databasen genom att använda -reindex för att återgå till obeskärt läge. Detta kommer att ladda ner hela blockkedjan på nytt.</translation>
    </message>
    <message>
        <source>(default: %u)</source>
        <translation>(förvalt: %u)</translation>
    </message>
    <message>
        <source>Accept public REST requests (default: %u)</source>
        <translation>Acceptera publika REST förfrågningar (förvalt: %u)</translation>
    </message>
    <message>
        <source>Automatically create Tor hidden service (default: %d)</source>
        <translation>Skapa automatiskt dold tjänst i Tor (förval: %d)</translation>
    </message>
    <message>
        <source>Connect through SOCKS5 proxy</source>
        <translation>Anslut genom SOCKS5 proxy</translation>
    </message>
    <message>
        <source>Error loading %s: You can't disable HD on an already existing HD wallet</source>
        <translation>Fel vid inläsning av %s: Du kan inte avaktivera HD på en redan existerande HD-plånbok</translation>
    </message>
    <message>
        <source>Error reading from database, shutting down.</source>
        <translation>Fel vid läsning från databas, avslutar.</translation>
    </message>
    <message>
        <source>Imports blocks from external blk000??.dat file on startup</source>
        <translation>Importera block från extern blk000??.dat-fil vid uppstart</translation>
    </message>
    <message>
        <source>Information</source>
        <translation>Information</translation>
    </message>
    <message>
        <source>Invalid -onion address or hostname: '%s'</source>
        <translation>Ogiltig -onion adress eller värdnamn: '%s'</translation>
    </message>
    <message>
        <source>Invalid -proxy address or hostname: '%s'</source>
        <translation>Ogiltig -proxy adress eller värdnamn: '%s'</translation>
    </message>
    <message>
        <source>Invalid amount for -paytxfee=&lt;amount&gt;: '%s' (must be at least %s)</source>
        <translation>Ogiltigt belopp för -paytxfee=&lt;amount&gt;:'%s' (måste vara minst %s)</translation>
    </message>
    <message>
        <source>Invalid netmask specified in -whitelist: '%s'</source>
        <translation>Ogiltig nätmask angiven i -whitelist: '%s'</translation>
    </message>
    <message>
        <source>Keep at most &lt;n&gt; unconnectable transactions in memory (default: %u)</source>
        <translation>Håll som mest &lt;n&gt; oanslutningsbara transaktioner i minnet (förvalt: %u)</translation>
    </message>
    <message>
        <source>Need to specify a port with -whitebind: '%s'</source>
        <translation>Port måste anges med -whitelist: '%s'</translation>
    </message>
    <message>
        <source>Node relay options:</source>
        <translation>Nodreläalternativ:</translation>
    </message>
    <message>
        <source>RPC server options:</source>
        <translation>RPC-serveralternativ:</translation>
    </message>
    <message>
        <source>Reducing -maxconnections from %d to %d, because of system limitations.</source>
        <translation>Minskar -maxconnections från %d till %d, på grund av systembegränsningar.</translation>
    </message>
    <message>
        <source>Rescan the block chain for missing wallet transactions on startup</source>
        <translation>Sök i blockkedjan efter saknade plånbokstransaktioner vid uppstart</translation>
    </message>
    <message>
        <source>Send trace/debug info to console instead of debug.log file</source>
        <translation>Skicka trace-/debuginformation till terminalen istället för till debug.log</translation>
    </message>
    <message>
        <source>Show all debugging options (usage: --help -help-debug)</source>
        <translation>Visa alla avlusningsalternativ (använd: --help -help-debug)</translation>
    </message>
    <message>
        <source>Shrink debug.log file on client startup (default: 1 when no -debug)</source>
        <translation>Krymp debug.log filen vid klient start (förvalt: 1 vid ingen -debug)</translation>
    </message>
    <message>
        <source>Signing transaction failed</source>
        <translation>Signering av transaktion misslyckades</translation>
    </message>
    <message>
        <source>Specified -walletdir "%s" does not exist</source>
        <translation>Angiven -walletdir "%s" finns inte</translation>
    </message>
    <message>
        <source>Specified -walletdir "%s" is a relative path</source>
        <translation>Angiven -walletdir "%s" är en relativ sökväg</translation>
    </message>
    <message>
        <source>Specified -walletdir "%s" is not a directory</source>
        <translation>Angiven -walletdir "%s" är inte en katalog</translation>
    </message>
    <message>
        <source>The transaction amount is too small to pay the fee</source>
        <translation>Transaktionen är för liten för att betala avgiften</translation>
    </message>
    <message>
        <source>This is experimental software.</source>
        <translation>Detta är experimentmjukvara.</translation>
    </message>
    <message>
        <source>Tor control port password (default: empty)</source>
        <translation>Lösenord för Tor-kontrollport (förval: inget)</translation>
    </message>
    <message>
        <source>Tor control port to use if onion listening enabled (default: %s)</source>
        <translation>Tor-kontrollport att använda om onion är aktiverat (förval: %s)</translation>
    </message>
    <message>
        <source>Transaction amount too small</source>
        <translation>Transaktions belopp för liten</translation>
    </message>
    <message>
        <source>Transaction too large for fee policy</source>
        <translation>Transaktionen är för stor för avgiftspolicyn</translation>
    </message>
    <message>
        <source>Transaction too large</source>
        <translation>Transaktionen är för stor</translation>
    </message>
    <message>
        <source>Unable to bind to %s on this computer (bind returned error %s)</source>
        <translation>Det går inte att binda till %s på den här datorn (bind returnerade felmeddelande %s)</translation>
    </message>
    <message>
        <source>Unable to generate initial keys</source>
        <translation>Det gick inte att skapa ursprungliga nycklar</translation>
    </message>
    <message>
        <source>Upgrade wallet to latest format on startup</source>
        <translation>Uppgradera plånbok till senaste formatet vid uppstart</translation>
    </message>
    <message>
        <source>Username for JSON-RPC connections</source>
        <translation>Användarnamn för JSON-RPC-anslutningar</translation>
    </message>
    <message>
        <source>Verifying wallet(s)...</source>
        <translation>Verifierar plånbok(er)...</translation>
    </message>
    <message>
        <source>Warning</source>
        <translation>Varning</translation>
    </message>
    <message>
        <source>Warning: unknown new rules activated (versionbit %i)</source>
        <translation>Varning: okända nya regler aktiverade (versionsbit %i)</translation>
    </message>
    <message>
        <source>Whether to operate in a blocks only mode (default: %u)</source>
        <translation>Ska allt göras i endast block-läge (förval: %u)</translation>
    </message>
    <message>
        <source>You need to rebuild the database using -reindex to change -txindex</source>
        <translation>Du måste återskapa databasen med -reindex för att ändra -txindex</translation>
    </message>
    <message>
        <source>Zapping all transactions from wallet...</source>
        <translation>Töm plånboken på alla transaktioner...</translation>
    </message>
    <message>
        <source>ZeroMQ notification options:</source>
        <translation>ZeroMQ-alternativ för notiser:</translation>
    </message>
    <message>
        <source>Password for JSON-RPC connections</source>
        <translation>Lösenord för JSON-RPC-anslutningar</translation>
    </message>
    <message>
        <source>Execute command when the best block changes (%s in cmd is replaced by block hash)</source>
        <translation>Exekvera kommando när det bästa blocket ändras (%s i cmd är utbytt av blockhash)</translation>
    </message>
    <message>
        <source>Allow DNS lookups for -addnode, -seednode and -connect</source>
        <translation>Tillåt DNS-sökningar för -addnode, -seednode och -connect</translation>
    </message>
    <message>
        <source>(1 = keep tx meta data e.g. account owner and payment request information, 2 = drop tx meta data)</source>
        <translation>(1 = spara tx metadata t.ex. kontoägare och betalningsbegäransinformation, 2 = släng tx metadata)</translation>
    </message>
    <message>
        <source>-maxtxfee is set very high! Fees this large could be paid on a single transaction.</source>
        <translation>-maxtxfee är väldigt högt satt! Så höga avgifter kan komma att betalas för en enstaka transaktion.</translation>
    </message>
    <message>
        <source>Do not keep transactions in the mempool longer than &lt;n&gt; hours (default: %u)</source>
        <translation>Håll inte transaktioner i minnespoolen längre än &lt;n&gt; timmar (förvalt: %u)</translation>
    </message>
    <message>
        <source>Equivalent bytes per sigop in transactions for relay and mining (default: %u)</source>
        <translation>Samma antal byte per sigop i transaktioner som vi reläar och bryter (förvalt: %u)</translation>
    </message>
    <message>
        <source>Error loading %s: You can't enable HD on an already existing non-HD wallet</source>
        <translation>Fel vid inläsning av %s: Du kan inte aktivera HD på en existerande icke-HD plånbok</translation>
    </message>
    <message>
        <source>Error loading wallet %s. -wallet parameter must only specify a filename (not a path).</source>
        <translation>Fel vid inläsningen av plånbok %s. -wallet parametern kan bara innehålla ett filnamn (inte en sökväg).</translation>
    </message>
    <message>
        <source>Fees (in %s/kB) smaller than this are considered zero fee for transaction creation (default: %s)</source>
        <translation>Avgifter (i %s/kB) mindre än detta anses vara nollavgifter vid skapande av transaktion (standard: %s)</translation>
    </message>
    <message>
        <source>Force relay of transactions from whitelisted peers even if they violate local relay policy (default: %d)</source>
        <translation>Vidarebefordra alltid transaktioner från vitlistade noder även om de bryter mot den lokala reläpolicyn (förvalt: %d)</translation>
    </message>
    <message>
        <source>How thorough the block verification of -checkblocks is (0-4, default: %u)</source>
        <translation>Hur grundlig blockverifikationen vid -checkblocks är (0-4, förvalt: %u)</translation>
    </message>
    <message>
        <source>Maintain a full transaction index, used by the getrawtransaction rpc call (default: %u)</source>
        <translation>Upprätthåll ett fullständigt transaktionsindex, som används av getrawtransaction rpc-anrop (förval: %u)</translation>
    </message>
    <message>
        <source>Number of seconds to keep misbehaving peers from reconnecting (default: %u)</source>
        <translation>Antal sekunder att hindra klienter som missköter sig från att ansluta (förvalt: %u)</translation>
    </message>
    <message>
        <source>Output debugging information (default: %u, supplying &lt;category&gt; is optional)</source>
        <translation>Skriv ut avlusningsinformation (förvalt: %u, att ange &lt;category&gt; är valfritt)</translation>
    </message>
    <message>
        <source>Support filtering of blocks and transaction with bloom filters (default: %u)</source>
        <translation>Stöd filtrering av block och transaktioner med bloomfilter (standard: %u)</translation>
    </message>
    <message>
        <source>This is the transaction fee you may pay when fee estimates are not available.</source>
        <translation>Detta är transaktionsavgiften du kan komma att betala om uppskattad avgift inte finns tillgänglig.</translation>
    </message>
    <message>
        <source>This product includes software developed by the OpenSSL Project for use in the OpenSSL Toolkit %s and cryptographic software written by Eric Young and UPnP software written by Thomas Bernard.</source>
        <translation>Denna produkten innehåller mjukvara utvecklad av OpenSSL Project för användning i OpenSSL Toolkit %s och kryptografisk mjukvara utvecklad av Eric Young samt UPnP-mjukvara skriven av Thomas Bernard.</translation>
    </message>
    <message>
        <source>Total length of network version string (%i) exceeds maximum length (%i). Reduce the number or size of uacomments.</source>
        <translation>Total längd på strängen för nätverksversion (%i) överskrider maxlängden (%i). Minska numret eller storleken på uacomments.</translation>
    </message>
    <message>
        <source>Tries to keep outbound traffic under the given target (in MiB per 24h), 0 = no limit (default: %d)</source>
        <translation>Försöker hålla utgående trafik under givet mål (i MiB per 24 timmar), 0 = ingen gräns (förvalt: %d)</translation>
    </message>
    <message>
        <source>Unsupported argument -socks found. Setting SOCKS version isn't possible anymore, only SOCKS5 proxies are supported.</source>
        <translation>Argumentet -socks hittades och stöds inte. Det är inte längre möjligt att sätta SOCKS-version längre, bara SOCKS5-proxy stöds.</translation>
    </message>
    <message>
        <source>Unsupported argument -whitelistalwaysrelay ignored, use -whitelistrelay and/or -whitelistforcerelay.</source>
        <translation>Argumentet -whitelistalwaysrelay stöds inte utan ignoreras, använd -whitelistrelay och/eller -whitelistforcerelay.</translation>
    </message>
    <message>
        <source>Use separate SOCKS5 proxy to reach peers via Tor hidden services (default: %s)</source>
        <translation>Använd separat SOCKS5 proxy för att nå kollegor via dolda tjänster i Tor (förvalt: -%s)</translation>
    </message>
    <message>
        <source>Warning: Unknown block versions being mined! It's possible unknown rules are in effect</source>
        <translation>Varning: Okända blockversioner bryts! Det är möjligt att okända regler används</translation>
    </message>
    <message>
        <source>Warning: Wallet file corrupt, data salvaged! Original %s saved as %s in %s; if your balance or transactions are incorrect you should restore from a backup.</source>
        <translation>Varning: Plånboksfilen var korrupt, data har räddats! Den ursprungliga %s har sparas som %s i %s. Om ditt saldo eller transaktioner är felaktiga bör du återställa från en säkerhetskopia.</translation>
    </message>
    <message>
        <source>%s is set very high!</source>
        <translation>%s är satt väldigt högt!</translation>
    </message>
    <message>
        <source>(default: %s)</source>
        <translation>(förvalt: %s)</translation>
    </message>
    <message>
        <source>Always query for peer addresses via DNS lookup (default: %u)</source>
        <translation>Fråga alltid efter klientadresser med DNS-sökning (förvalt: %u)</translation>
    </message>
    <message>
        <source>Error loading wallet %s. -wallet filename must be a regular file.</source>
        <translation>Fel vid inläsningen av plånbok %s. -wallet filnamn måste var en vanlig fil.</translation>
    </message>
    <message>
        <source>Error loading wallet %s. Duplicate -wallet filename specified.</source>
        <translation>Fel vid inläsningen av plånbok %s. Dublett -wallet filnamn angavs.</translation>
    </message>
    <message>
        <source>Error loading wallet %s. Invalid characters in -wallet filename.</source>
        <translation>Fel vid inläsningen av plånbok %s. Ogiltiga tecken i -wallet filnamn.</translation>
    </message>
    <message>
        <source>How many blocks to check at startup (default: %u, 0 = all)</source>
        <translation>Hur många block att kontrollera vid uppstart (förvalt: %u, 0 = alla)</translation>
    </message>
    <message>
        <source>Include IP addresses in debug output (default: %u)</source>
        <translation>Inkludera IP-adresser i debugutskrift (förvalt: %u)</translation>
    </message>
    <message>
        <source>Listen for JSON-RPC connections on &lt;port&gt; (default: %u or testnet: %u)</source>
        <translation>Lyssna på JSON-RPC-anslutningar på &lt;port&gt; (förval: %u eller testnet: %u)</translation>
    </message>
    <message>
        <source>Listen for connections on &lt;port&gt; (default: %u or testnet: %u)</source>
        <translation>Lyssna efter anslutningar på &lt;port&gt; (förvalt: %u eller testnet: %u)</translation>
    </message>
    <message>
        <source>Maintain at most &lt;n&gt; connections to peers (default: %u)</source>
        <translation>Ha som mest &lt;n&gt; anslutningar till andra klienter (förvalt: %u)</translation>
    </message>
    <message>
        <source>Make the wallet broadcast transactions</source>
        <translation>Gör så att plånboken sänder ut transaktionerna</translation>
    </message>
    <message>
        <source>Maximum per-connection receive buffer, &lt;n&gt;*1000 bytes (default: %u)</source>
        <translation>Maximal mottagningsbuffert per anslutning, &lt;n&gt;*1000 byte (förvalt: %u)</translation>
    </message>
    <message>
        <source>Maximum per-connection send buffer, &lt;n&gt;*1000 bytes (default: %u)</source>
        <translation>Maximal sändningsbuffert per anslutning, &lt;n&gt;*1000 byte (förvalt: %u)</translation>
    </message>
    <message>
        <source>Prepend debug output with timestamp (default: %u)</source>
        <translation>Skriv ut tidsstämpel i avlusningsinformationen (förvalt: %u)</translation>
    </message>
    <message>
        <source>Relay and mine data carrier transactions (default: %u)</source>
        <translation>Reläa och bryta databärartransaktioner (förvalt: %u) </translation>
    </message>
    <message>
        <source>Relay non-P2SH multisig (default: %u)</source>
        <translation>Reläa icke-P2SH multisig (förvalt: %u)</translation>
    </message>
    <message>
        <source>Set key pool size to &lt;n&gt; (default: %u)</source>
        <translation>Sätt storleken på nyckelpoolen till &lt;n&gt; (förvalt: %u)</translation>
    </message>
    <message>
        <source>Set maximum BIP141 block weight (default: %d)</source>
        <translation>Sätt maximal BIP141 blockvikt (förvalt: %d)</translation>
    </message>
    <message>
        <source>Set the number of threads to service RPC calls (default: %d)</source>
        <translation>Ange antalet trådar för att hantera RPC anrop (förvalt: %d)</translation>
    </message>
    <message>
        <source>Specify configuration file (default: %s)</source>
        <translation>Ange konfigurationsfil (förvalt: %s)</translation>
    </message>
    <message>
        <source>Specify connection timeout in milliseconds (minimum: 1, default: %d)</source>
        <translation>Ange timeout för uppkoppling i millisekunder (minimum:1, förvalt: %d)</translation>
    </message>
    <message>
        <source>Specify pid file (default: %s)</source>
        <translation>Ange pid-fil (förvalt: %s)</translation>
    </message>
    <message>
        <source>Spend unconfirmed change when sending transactions (default: %u)</source>
        <translation>Spendera obekräftad växel när transaktioner sänds (förvalt: %u)</translation>
    </message>
    <message>
        <source>Starting network threads...</source>
        <translation>Startar nätverkstrådar...</translation>
    </message>
    <message>
        <source>The wallet will avoid paying less than the minimum relay fee.</source>
        <translation>Plånboken undviker att betala mindre än lägsta reläavgift.</translation>
    </message>
    <message>
        <source>This is the minimum transaction fee you pay on every transaction.</source>
        <translation>Det här är minimum avgiften du kommer betala för varje transaktion. </translation>
    </message>
    <message>
        <source>This is the transaction fee you will pay if you send a transaction.</source>
        <translation>Det här är transaktionsavgiften du kommer betala om du skickar en transaktion. </translation>
    </message>
    <message>
        <source>Threshold for disconnecting misbehaving peers (default: %u)</source>
        <translation>Tröskelvärde för att koppla ifrån klienter som missköter sig (förvalt: %u)</translation>
    </message>
    <message>
        <source>Transaction amounts must not be negative</source>
        <translation>Transaktionens belopp får ej vara negativ</translation>
    </message>
    <message>
        <source>Transaction has too long of a mempool chain</source>
        <translation>Transaktionen har för lång mempool-kedja</translation>
    </message>
    <message>
        <source>Transaction must have at least one recipient</source>
        <translation>Transaktionen måste ha minst en mottagare</translation>
    </message>
    <message>
        <source>Unknown network specified in -onlynet: '%s'</source>
        <translation>Okänt nätverk angavs i -onlynet: '%s'</translation>
    </message>
    <message>
        <source>Insufficient funds</source>
        <translation>Otillräckligt med litecoins</translation>
    </message>
    <message>
        <source>Loading block index...</source>
        <translation>Laddar blockindex...</translation>
    </message>
    <message>
        <source>Loading wallet...</source>
        <translation>Laddar plånbok...</translation>
    </message>
    <message>
        <source>Cannot downgrade wallet</source>
        <translation>Kan inte nedgradera plånboken</translation>
    </message>
    <message>
        <source>Rescanning...</source>
        <translation>Söker igen...</translation>
    </message>
    <message>
        <source>Done loading</source>
        <translation>Klar med laddning</translation>
    </message>
    <message>
        <source>Error</source>
        <translation>Fel</translation>
    </message>
</context>
</TS><|MERGE_RESOLUTION|>--- conflicted
+++ resolved
@@ -62,21 +62,12 @@
         <translation>Mottagaradresser</translation>
     </message>
     <message>
-<<<<<<< HEAD
-        <source>These are your Litecoin addresses for sending payments. Always check the amount and the receiving address before sending coins.</source>
-        <translation>Detta är dina Litecoin adresser för att skicka betalningar. Kolla alltid summan och den mottagande adressen innan du skickar Litecoins.</translation>
-    </message>
-    <message>
-        <source>These are your Litecoin addresses for receiving payments. It is recommended to use a new receiving address for each transaction.</source>
-        <translation>Detta är dina Litecoin adresser för att ta emot betalningar. Det rekommenderas att använda en ny mottagningsadress för varje transaktion.</translation>
-=======
         <source>These are your Bitcoin addresses for sending payments. Always check the amount and the receiving address before sending coins.</source>
         <translation>Detta är dina Bitcoin-adresser för att skicka betalningar. Kontrollera alltid summan och den mottagande adressen innan du skickar bitcoin.</translation>
     </message>
     <message>
         <source>These are your Bitcoin addresses for receiving payments. It is recommended to use a new receiving address for each transaction.</source>
         <translation>Detta är dina Bitcoin-adresser för att ta emot betalningar. Det rekommenderas att använda en ny mottagningsadress för varje transaktion.</translation>
->>>>>>> dac5d68f
     </message>
     <message>
         <source>&amp;Copy Address</source>
@@ -194,13 +185,8 @@
         <translation>Plånbok krypterad</translation>
     </message>
     <message>
-<<<<<<< HEAD
-        <source>%1 will close now to finish the encryption process. Remember that encrypting your wallet cannot fully protect your litecoins from being stolen by malware infecting your computer.</source>
-        <translation>%1 kommer nu att stänga ner för att färdigställa krypteringen. Tänk på att en krypterad plånbok inte skyddar mot stöld om din dator är infekterad med en keylogger.</translation>
-=======
         <source>%1 will close now to finish the encryption process. Remember that encrypting your wallet cannot fully protect your bitcoins from being stolen by malware infecting your computer.</source>
         <translation>%1 kommer nu att stänga ner för att slutföra krypteringen. Tänk på att en krypterad plånbok inte skyddar mot stöld om din dator är infekterad med en keylogger.</translation>
->>>>>>> dac5d68f
     </message>
     <message>
         <source>IMPORTANT: Any previous backups you have made of your wallet file should be replaced with the newly generated, encrypted wallet file. For security reasons, previous backups of the unencrypted wallet file will become useless as soon as you start using the new, encrypted wallet.</source>
@@ -357,13 +343,8 @@
         <translation>Återindexerar block på disken...</translation>
     </message>
     <message>
-<<<<<<< HEAD
-        <source>Send coins to a Litecoin address</source>
-        <translation>Skicka litecoins till en Litecoin-adress</translation>
-=======
         <source>Send coins to a Bitcoin address</source>
         <translation>Skicka bitcoin till en Bitcoin-adress</translation>
->>>>>>> dac5d68f
     </message>
     <message>
         <source>Backup wallet to another location</source>
@@ -414,21 +395,12 @@
         <translation>Kryptera de privata nycklar som tillhör din plånbok</translation>
     </message>
     <message>
-<<<<<<< HEAD
-        <source>Sign messages with your Litecoin addresses to prove you own them</source>
-        <translation>Signera meddelanden med din Litecoin-adress för att bevisa att du äger dem</translation>
-    </message>
-    <message>
-        <source>Verify messages to ensure they were signed with specified Litecoin addresses</source>
-        <translation>Verifiera meddelanden för att vara säker på att de var signerade med specificerade Litecoin-adresser</translation>
-=======
         <source>Sign messages with your Bitcoin addresses to prove you own them</source>
         <translation>Signera meddelanden med dina Bitcoin-adresser för att bevisa att du äger dem</translation>
     </message>
     <message>
         <source>Verify messages to ensure they were signed with specified Bitcoin addresses</source>
         <translation>Verifiera meddelanden för att vara säker på att de signerades med angivna Bitcoin-adresser</translation>
->>>>>>> dac5d68f
     </message>
     <message>
         <source>&amp;File</source>
@@ -447,13 +419,8 @@
         <translation>Verktygsfält för tabbar</translation>
     </message>
     <message>
-<<<<<<< HEAD
-        <source>Request payments (generates QR codes and litecoin: URIs)</source>
-        <translation>Begär betalning (genererar QR-koder och litecoin-URI)</translation>
-=======
         <source>Request payments (generates QR codes and bitcoin: URIs)</source>
         <translation>Begär betalningar (skapar QR-koder och bitcoin: -URIer)</translation>
->>>>>>> dac5d68f
     </message>
     <message>
         <source>Show the list of used sending addresses and labels</source>
@@ -913,13 +880,8 @@
         <translation>Ungefär %1 GB data kommer att lagras i den här katalogen.</translation>
     </message>
     <message>
-<<<<<<< HEAD
-        <source>%1 will download and store a copy of the Litecoin block chain.</source>
-        <translation>%1 kommer att hämta och lagra en kopia av Litecoin-blockkedjan.</translation>
-=======
         <source>%1 will download and store a copy of the Bitcoin block chain.</source>
         <translation>%1 kommer att ladda ner och lagra en kopia av Bitcoin-blockkedjan.</translation>
->>>>>>> dac5d68f
     </message>
     <message>
         <source>The wallet will also be stored in this directory.</source>
@@ -949,21 +911,12 @@
         <translation>Formulär</translation>
     </message>
     <message>
-<<<<<<< HEAD
-        <source>Recent transactions may not yet be visible, and therefore your wallet's balance might be incorrect. This information will be correct once your wallet has finished synchronizing with the litecoin network, as detailed below.</source>
-        <translation>Nyligen gjorda transaktioner visas inte korrekt och därför kan din plånboks saldo visas felaktigt. Denna information kommer att visas korrekt så snart din plånbok har synkroniserat klart med litecoin nätverket enligt detaljer nedan.</translation>
-    </message>
-    <message>
-        <source>Attempting to spend litecoins that are affected by not-yet-displayed transactions will not be accepted by the network.</source>
-        <translation>Försöka sig på att spendera litecoins som påverkas av transaktioner som ännu inte visas kommer inte bli accepterade av nätverket. </translation>
-=======
         <source>Recent transactions may not yet be visible, and therefore your wallet's balance might be incorrect. This information will be correct once your wallet has finished synchronizing with the bitcoin network, as detailed below.</source>
         <translation>Nyligen gjorda transaktioner visas inte korrekt och därför kan din plånboks saldo visas felaktigt. Denna information kommer att visas korrekt så snart din plånbok har synkroniserat klart med Bitcoin-nätverket enligt detaljer nedan.</translation>
     </message>
     <message>
         <source>Attempting to spend bitcoins that are affected by not-yet-displayed transactions will not be accepted by the network.</source>
         <translation>Att försöka spendera bitcoin som påverkas av transaktioner som ännu inte visas kommer inte accepteras av nätverket. </translation>
->>>>>>> dac5d68f
     </message>
     <message>
         <source>Number of blocks left</source>
@@ -1132,23 +1085,14 @@
         <translation>&amp;Spendera obekräftad växel</translation>
     </message>
     <message>
-<<<<<<< HEAD
-        <source>Automatically open the Litecoin client port on the router. This only works when your router supports UPnP and it is enabled.</source>
-        <translation>Öppna automatiskt Litecoin-klientens port på routern. Detta fungerar endast om din router har UPnP aktiverat.</translation>
-=======
         <source>Automatically open the Bitcoin client port on the router. This only works when your router supports UPnP and it is enabled.</source>
         <translation>Öppna automatiskt Bitcoin-klientens port på routern. Detta fungerar endast om din router stödjer UPnP och det är är aktiverat.</translation>
->>>>>>> dac5d68f
     </message>
     <message>
         <source>Map port using &amp;UPnP</source>
         <translation>Tilldela port med hjälp av &amp;UPnP</translation>
     </message>
     <message>
-<<<<<<< HEAD
-        <source>Connect to the Litecoin network through a SOCKS5 proxy.</source>
-        <translation>Anslut till Litecoin-nätverket genom en SOCKS5-proxy.</translation>
-=======
         <source>Accept connections from outside.</source>
         <translation>Acceptera anslutningar utifrån.</translation>
     </message>
@@ -1159,7 +1103,6 @@
     <message>
         <source>Connect to the Bitcoin network through a SOCKS5 proxy.</source>
         <translation>Anslut till Bitcoin-nätverket genom en SOCKS5-proxy.</translation>
->>>>>>> dac5d68f
     </message>
     <message>
         <source>&amp;Connect through SOCKS5 proxy (default proxy):</source>
@@ -1376,13 +1319,8 @@
         <translation>Fel vid betalningsbegäran</translation>
     </message>
     <message>
-<<<<<<< HEAD
-        <source>Cannot start litecoin: click-to-pay handler</source>
-        <translation>Kan inte starta litecoin: klicka-och-betala handhavare</translation>
-=======
         <source>Cannot start bitcoin: click-to-pay handler</source>
         <translation>Kan inte starta bitcoin: klicka-och-betala hanteraren</translation>
->>>>>>> dac5d68f
     </message>
     <message>
         <source>URI handling</source>
@@ -1397,13 +1335,8 @@
         <translation>Ogiltig betalningsadress %1</translation>
     </message>
     <message>
-<<<<<<< HEAD
-        <source>URI cannot be parsed! This can be caused by an invalid Litecoin address or malformed URI parameters.</source>
-        <translation>URI kan inte tolkas! Detta kan orsakas av en ogiltig Litecoin-adress eller felaktiga URI parametrar.</translation>
-=======
         <source>URI cannot be parsed! This can be caused by an invalid Bitcoin address or malformed URI parameters.</source>
         <translation>URI kan inte parsas! Detta kan orsakas av en ogiltig Bitcoin-adress eller felaktiga URI-parametrar.</translation>
->>>>>>> dac5d68f
     </message>
     <message>
         <source>Payment request file handling</source>
@@ -1928,13 +1861,8 @@
         <translation>&amp;Meddelande:</translation>
     </message>
     <message>
-<<<<<<< HEAD
-        <source>An optional message to attach to the payment request, which will be displayed when the request is opened. Note: The message will not be sent with the payment over the Litecoin network.</source>
-        <translation>Ett frivilligt meddelande att bifoga betalningsbegäran, vilket visas när begäran öppnas. NB: Meddelandet kommer inte att sändas med betalningen över Litecoinnätverket.</translation>
-=======
         <source>An optional message to attach to the payment request, which will be displayed when the request is opened. Note: The message will not be sent with the payment over the Bitcoin network.</source>
         <translation>Ett valfritt meddelande att bifoga betalningsbegäran, vilket visas när begäran öppnas. Obs: Meddelandet kommer inte att sändas med betalningen över Bitcoin-nätverket.</translation>
->>>>>>> dac5d68f
     </message>
     <message>
         <source>An optional label to associate with the new receiving address.</source>
@@ -2170,13 +2098,8 @@
         <translation>Göm</translation>
     </message>
     <message>
-<<<<<<< HEAD
-        <source>Paying only the minimum fee is just fine as long as there is less transaction volume than space in the blocks. But be aware that this can end up in a never confirming transaction once there is more demand for litecoin transactions than the network can process.</source>
-        <translation>Att betala endast den minsta avgiften är bara bra så länge det är mindre transaktionsvolym än utrymme i blocken. Men tänk på att det kan hamna i en aldrig bekräftar transaktion när det finns mer efterfrågan på litecoin transaktioner än nätverket kan bearbeta.</translation>
-=======
         <source>Paying only the minimum fee is just fine as long as there is less transaction volume than space in the blocks. But be aware that this can end up in a never confirming transaction once there is more demand for bitcoin transactions than the network can process.</source>
         <translation>Att bara betala den minsta avgiften är helt ok så länge transaktionsvolymen är mindre än ledigt utrymme i blocken. Men tänk på att det kan bli en en transaktion som aldrig bekräftas om efterfrågan på bitcoin-transaktioner är större än vad nätverket kan hantera.</translation>
->>>>>>> dac5d68f
     </message>
     <message>
         <source>(read the tooltip)</source>
@@ -2347,13 +2270,8 @@
         <translation><numerusform>Uppskattas till att påbörja bekräftelse inom %n block.</numerusform><numerusform>Uppskattas till att påbörja bekräftelse inom %n block.</numerusform></translation>
     </message>
     <message>
-<<<<<<< HEAD
-        <source>Warning: Invalid Litecoin address</source>
-        <translation>Varning: Felaktig Litecoinadress</translation>
-=======
         <source>Warning: Invalid Bitcoin address</source>
         <translation>Varning: Ogiltig Bitcoin-adress</translation>
->>>>>>> dac5d68f
     </message>
     <message>
         <source>Warning: Unknown change address</source>
@@ -2395,13 +2313,8 @@
         <translation>Detta är en normal betalning.</translation>
     </message>
     <message>
-<<<<<<< HEAD
-        <source>The Litecoin address to send the payment to</source>
-        <translation>Litecoinadress att sända betalning till</translation>
-=======
         <source>The Bitcoin address to send the payment to</source>
         <translation>Bitcoin-adress att sända betalning till</translation>
->>>>>>> dac5d68f
     </message>
     <message>
         <source>Alt+A</source>
@@ -2420,13 +2333,8 @@
         <translation>Radera denna post</translation>
     </message>
     <message>
-<<<<<<< HEAD
-        <source>The fee will be deducted from the amount being sent. The recipient will receive less litecoins than you enter in the amount field. If multiple recipients are selected, the fee is split equally.</source>
-        <translation>Avgiften dras från beloppet som skickas. Mottagaren kommer att få mindre litecoins än du angivit i belopp-fältet. Om flera mottagare valts kommer avgiften delas jämt.</translation>
-=======
         <source>The fee will be deducted from the amount being sent. The recipient will receive less bitcoins than you enter in the amount field. If multiple recipients are selected, the fee is split equally.</source>
         <translation>Avgiften dras från beloppet som skickas. Mottagaren kommer att ta emot mindre bitcoin än du angivit i beloppsfältet. Om flera mottagare valts kommer avgiften att fördelas jämt.</translation>
->>>>>>> dac5d68f
     </message>
     <message>
         <source>S&amp;ubtract fee from amount</source>
@@ -2453,13 +2361,8 @@
         <translation>Ange en etikett för denna adress för att lägga till den i listan med använda adresser</translation>
     </message>
     <message>
-<<<<<<< HEAD
-        <source>A message that was attached to the litecoin: URI which will be stored with the transaction for your reference. Note: This message will not be sent over the Litecoin network.</source>
-        <translation>Ett meddelande som bifogades litecoin-URI, vilket lagras med transaktionen som referens. NB: Meddelandet kommer inte att sändas över Litecoinnätverket.</translation>
-=======
         <source>A message that was attached to the bitcoin: URI which will be stored with the transaction for your reference. Note: This message will not be sent over the Bitcoin network.</source>
         <translation>Ett meddelande som bifogades bitcoin: -URIn och som lagras med transaktionen som referens. NB: Meddelandet kommer inte att sändas över Bitcoin-nätverket.</translation>
->>>>>>> dac5d68f
     </message>
     <message>
         <source>Pay To:</source>
@@ -2503,21 +2406,12 @@
         <translation>&amp;Signera Meddelande</translation>
     </message>
     <message>
-<<<<<<< HEAD
-        <source>You can sign messages/agreements with your addresses to prove you can receive litecoins sent to them. Be careful not to sign anything vague or random, as phishing attacks may try to trick you into signing your identity over to them. Only sign fully-detailed statements you agree to.</source>
-        <translation>Du kan underteckna meddelanden/avtal med dina adresser för att bevisa att du kan ta emot litecoins som skickats till dem. Var försiktig så du inte undertecknar något oklart eller konstigt, eftersom phishing-angrepp kan försöka få dig att underteckna din identitet till dem. Underteckna endast väldetaljerade meddelanden som du godkänner.</translation>
-    </message>
-    <message>
-        <source>The Litecoin address to sign the message with</source>
-        <translation>Litecoinadress att signera meddelandet med</translation>
-=======
         <source>You can sign messages/agreements with your addresses to prove you can receive bitcoins sent to them. Be careful not to sign anything vague or random, as phishing attacks may try to trick you into signing your identity over to them. Only sign fully-detailed statements you agree to.</source>
         <translation>Du kan signera meddelanden/avtal med dina adresser för att bevisa att du kan ta emot bitcoin som skickats till dem. Var försiktig så du inte signerar något oklart eller konstigt, eftersom phishing-angrepp kan försöka få dig att signera över din identitet till dem. Signera endast väldetaljerade meddelanden som du godkänner.</translation>
     </message>
     <message>
         <source>The Bitcoin address to sign the message with</source>
         <translation>Bitcoin-adress att signera meddelandet med</translation>
->>>>>>> dac5d68f
     </message>
     <message>
         <source>Choose previously used address</source>
@@ -2548,13 +2442,8 @@
         <translation>Kopiera signaturen till systemets Urklipp</translation>
     </message>
     <message>
-<<<<<<< HEAD
-        <source>Sign the message to prove you own this Litecoin address</source>
-        <translation>Signera meddelandet för att bevisa att du äger denna adress</translation>
-=======
         <source>Sign the message to prove you own this Bitcoin address</source>
         <translation>Signera meddelandet för att bevisa att du äger denna Bitcoin-adress</translation>
->>>>>>> dac5d68f
     </message>
     <message>
         <source>Sign &amp;Message</source>
@@ -2577,21 +2466,12 @@
         <translation>Ange mottagarens adress, meddelande (kopiera radbrytningar, mellanslag, TAB-tecken, osv. exakt) och signatur nedan, för att verifiera meddelandet. Undvik att läsa in mera information i signaturen än vad som stod i själva det signerade meddelandet, för att undvika ett man-in-the-middle-angrepp. Notera att detta endast bevisar att den signerande parten tar emot med adressen, det bevisar inte vem som skickat transaktionen!</translation>
     </message>
     <message>
-<<<<<<< HEAD
-        <source>The Litecoin address the message was signed with</source>
-        <translation>Litecoinadressen som meddelandet signerades med</translation>
-    </message>
-    <message>
-        <source>Verify the message to ensure it was signed with the specified Litecoin address</source>
-        <translation>Verifiera meddelandet för att vara säker på att den var signerad med den angivna Litecoin-adressen</translation>
-=======
         <source>The Bitcoin address the message was signed with</source>
         <translation>Bitcoin-adress som meddelandet signerades med</translation>
     </message>
     <message>
         <source>Verify the message to ensure it was signed with the specified Bitcoin address</source>
         <translation>Verifiera meddelandet för att vara säker på att det signerades med angiven Bitcoin-adress</translation>
->>>>>>> dac5d68f
     </message>
     <message>
         <source>Verify &amp;Message</source>
