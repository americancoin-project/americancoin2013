--- conflicted
+++ resolved
@@ -438,13 +438,8 @@
         <translation>Ar&amp;gumenty příkazové řádky</translation>
     </message>
     <message numerus="yes">
-<<<<<<< HEAD
-        <source>%n active connection(s) to Litecoin network</source>
-        <translation><numerusform>%n aktivní spojení do litecoinové sítě</numerusform><numerusform>%n aktivní spojení do litecoinové sítě</numerusform><numerusform>%n aktivních spojení do litecoinové sítě</numerusform></translation>
-=======
         <source>%n active connection(s) to Bitcoin network</source>
         <translation><numerusform>%n aktivní spojení do bitcoinové sítě</numerusform><numerusform>%n aktivní spojení do bitcoinové sítě</numerusform><numerusform>%n aktivních spojení do bitcoinové sítě</numerusform><numerusform>%n aktivních spojení do bitcoinové sítě</numerusform></translation>
->>>>>>> dac5d68f
     </message>
     <message>
         <source>Indexing blocks on disk...</source>
