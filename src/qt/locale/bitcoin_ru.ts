<TS language="ru" version="2.1">
<context>
    <name>AddressBookPage</name>
    <message>
        <source>Right-click to edit address or label</source>
        <translation>Клик правой кнопкой для редактирования адреса или метки</translation>
    </message>
    <message>
        <source>Create a new address</source>
        <translation>Создать новый адрес</translation>
    </message>
    <message>
        <source>&amp;New</source>
        <translation>Новый</translation>
    </message>
    <message>
        <source>Copy the currently selected address to the system clipboard</source>
        <translation>Копировать текущий выделенный адрес в буфер обмена</translation>
    </message>
    <message>
        <source>&amp;Copy</source>
        <translation>Копировать</translation>
    </message>
    <message>
        <source>C&amp;lose</source>
        <translation>Закрыть</translation>
    </message>
    <message>
        <source>&amp;Copy Address</source>
        <translation>Копировать адрес</translation>
    </message>
    <message>
        <source>Delete the currently selected address from the list</source>
        <translation>Удалить выбранный адрес из списка</translation>
    </message>
    <message>
        <source>Export the data in the current tab to a file</source>
        <translation>Экспортировать данные текущей вкладки в файл</translation>
    </message>
    <message>
        <source>&amp;Export</source>
        <translation>Экспорт</translation>
    </message>
    <message>
        <source>&amp;Delete</source>
        <translation>Удалить</translation>
    </message>
    <message>
        <source>Choose the address to send coins to</source>
        <translation>Выберите адрес для отправки на него монет</translation>
    </message>
    <message>
        <source>Choose the address to receive coins with</source>
        <translation>Выберите адрес для получения монет</translation>
    </message>
    <message>
        <source>C&amp;hoose</source>
        <translation>Выбрать</translation>
    </message>
    <message>
        <source>Sending addresses</source>
        <translation>Адреса отправки</translation>
    </message>
    <message>
        <source>Receiving addresses</source>
        <translation>Адреса получения</translation>
    </message>
    <message>
        <source>These are your Litecoin addresses for sending payments. Always check the amount and the receiving address before sending coins.</source>
        <translation>Это ваши адреса Litecoin для отправки платежей. Всегда проверяйте количество и адрес получателя перед отправкой перевода.</translation>
    </message>
    <message>
        <source>These are your Litecoin addresses for receiving payments. It is recommended to use a new receiving address for each transaction.</source>
        <translation>Это ваши адреса Litecoin для приёма платежей. Рекомендуется использовать новый адрес получения для каждой транзакции.</translation>
    </message>
    <message>
        <source>Copy &amp;Label</source>
        <translation>Копировать &amp;Метку</translation>
    </message>
    <message>
        <source>&amp;Edit</source>
        <translation>Правка</translation>
    </message>
    <message>
        <source>Export Address List</source>
        <translation>Экспортировать список адресов</translation>
    </message>
    <message>
        <source>Comma separated file (*.csv)</source>
        <translation>Файл, разделённый запятыми (*.csv)</translation>
    </message>
    <message>
        <source>Exporting Failed</source>
        <translation>Экспорт не удался</translation>
    </message>
    </context>
<context>
    <name>AddressTableModel</name>
    <message>
        <source>Label</source>
        <translation>Метка</translation>
    </message>
    <message>
        <source>Address</source>
        <translation>Адрес</translation>
    </message>
    <message>
        <source>(no label)</source>
        <translation>(нет метки)</translation>
    </message>
</context>
<context>
    <name>AskPassphraseDialog</name>
    <message>
        <source>Passphrase Dialog</source>
        <translation>Диалог ввода пароля</translation>
    </message>
    <message>
        <source>Enter passphrase</source>
        <translation>Введите пароль</translation>
    </message>
    <message>
        <source>New passphrase</source>
        <translation>Новый пароль</translation>
    </message>
    <message>
        <source>Repeat new passphrase</source>
        <translation>Повторите новый пароль</translation>
    </message>
    <message>
        <source>Encrypt wallet</source>
        <translation>Зашифровать бумажник</translation>
    </message>
    <message>
        <source>This operation needs your wallet passphrase to unlock the wallet.</source>
        <translation>Данная операция требует введения пароля для разблокировки вашего бумажника.</translation>
    </message>
    <message>
        <source>Unlock wallet</source>
        <translation>Разблокировать бумажник</translation>
    </message>
    <message>
        <source>This operation needs your wallet passphrase to decrypt the wallet.</source>
        <translation>Данная операция требует введения пароля для расшифровки вашего бумажника.</translation>
    </message>
    <message>
        <source>Decrypt wallet</source>
        <translation>Расшифровать бумажник</translation>
    </message>
    <message>
        <source>Change passphrase</source>
        <translation>Сменить пароль</translation>
    </message>
    <message>
        <source>Enter the old and new passphrase to the wallet.</source>
        <translation>Введите старый и новый пароль для бумажника.</translation>
    </message>
    <message>
        <source>Confirm wallet encryption</source>
        <translation>Подтвердите шифрование бумажника</translation>
    </message>
    <message>
<<<<<<< HEAD
        <source>Warning: If you encrypt your wallet and lose your passphrase, you will &lt;b&gt;LOSE ALL OF YOUR LITECOINS&lt;/b&gt;!</source>
        <translation>Внимание: если вы зашифруете бумажник и потеряете пароль, вы &lt;b&gt;ПОТЕРЯЕТЕ ВСЕ ВАШИ БИТКОЙНЫ&lt;/b&gt;!</translation>
=======
        <source>Warning: If you encrypt your wallet and lose your passphrase, you will &lt;b&gt;LOSE ALL OF YOUR BITCOINS&lt;/b&gt;!</source>
        <translation>Предупреждение: если вы зашифруете бумажник и потеряете пароль, вы &lt;b&gt;ПОТЕРЯЕТЕ ВСЕ ВАШИ БИТКОЙНЫ&lt;/b&gt;!</translation>
>>>>>>> cf5bf554
    </message>
    <message>
        <source>Are you sure you wish to encrypt your wallet?</source>
        <translation>Вы уверены, что хотите зашифровать ваш бумажник?</translation>
    </message>
    <message>
        <source>IMPORTANT: Any previous backups you have made of your wallet file should be replaced with the newly generated, encrypted wallet file. For security reasons, previous backups of the unencrypted wallet file will become useless as soon as you start using the new, encrypted wallet.</source>
        <translation>ВАЖНО: все предыдущие резервные копии вашего бумажника должны быть заменены новым зашифрованным файлом. В целях безопасности предыдущие резервные копии незашифрованного бумажника станут бесполезны, как только вы начнёте использовать новый зашифрованный бумажник.</translation>
    </message>
    <message>
        <source>Warning: The Caps Lock key is on!</source>
        <translation>Внимание: Caps Lock включен!</translation>
    </message>
    <message>
        <source>Wallet encrypted</source>
        <translation>Бумажник зашифрован</translation>
    </message>
    <message>
        <source>Enter the new passphrase to the wallet.&lt;br/&gt;Please use a passphrase of &lt;b&gt;ten or more random characters&lt;/b&gt;, or &lt;b&gt;eight or more words&lt;/b&gt;.</source>
        <translation>Введите новый пароль бумажника.&lt;br/&gt;Используйте пароль, состоящий из &lt;b&gt;десяти или более случайных символов&lt;/b&gt;, или &lt;b&gt;восьми или более слов&lt;/b&gt;.</translation>
    </message>
    <message>
        <source>Litecoin will close now to finish the encryption process. Remember that encrypting your wallet cannot fully protect your litecoins from being stolen by malware infecting your computer.</source>
        <translation>Сейчас программа закроется для завершения процесса шифрования. Помните, что шифрование вашего бумажника не может полностью защитить ваши биткойны от кражи с помощью инфицирования вашего компьютера вредоносным ПО.</translation>
    </message>
    <message>
        <source>Wallet encryption failed</source>
        <translation>Не удалось зашифровать бумажник</translation>
    </message>
    <message>
        <source>Wallet encryption failed due to an internal error. Your wallet was not encrypted.</source>
        <translation>Шифрование бумажника не удалось из-за внутренней ошибки. Ваш бумажник не был зашифрован.</translation>
    </message>
    <message>
        <source>The supplied passphrases do not match.</source>
        <translation>Введённые пароли не совпадают.</translation>
    </message>
    <message>
        <source>Wallet unlock failed</source>
        <translation>Разблокировка бумажника не удалась</translation>
    </message>
    <message>
        <source>The passphrase entered for the wallet decryption was incorrect.</source>
        <translation>Неверно указан пароль для расшиврования бумажника.</translation>
    </message>
    <message>
        <source>Wallet decryption failed</source>
        <translation>Расшифрование бумажника не удалось</translation>
    </message>
    <message>
        <source>Wallet passphrase was successfully changed.</source>
        <translation>Пароль бумажника успешно изменён.</translation>
    </message>
</context>
<context>
    <name>BitcoinGUI</name>
    <message>
        <source>Sign &amp;message...</source>
        <translation>Подписать &amp;сообщение</translation>
    </message>
    <message>
        <source>Synchronizing with network...</source>
        <translation>Синхронизация с сетью...</translation>
    </message>
    <message>
        <source>&amp;Overview</source>
        <translation>Обзор</translation>
    </message>
    <message>
        <source>Node</source>
        <translation>Узел</translation>
    </message>
    <message>
        <source>Show general overview of wallet</source>
        <translation>Показать общий обзор действий с бумажником</translation>
    </message>
    <message>
        <source>&amp;Transactions</source>
        <translation>Транзакции</translation>
    </message>
    <message>
        <source>Browse transaction history</source>
        <translation>Просмотр истории транзакций</translation>
    </message>
    <message>
        <source>E&amp;xit</source>
        <translation>Выход</translation>
    </message>
    <message>
        <source>Quit application</source>
        <translation>Закрыть приложение</translation>
    </message>
    <message>
        <source>About &amp;Qt</source>
        <translation>О Qt</translation>
    </message>
    <message>
        <source>Show information about Qt</source>
        <translation>Показать информацию о Qt</translation>
    </message>
    <message>
        <source>&amp;Options...</source>
        <translation>Параметры</translation>
    </message>
    <message>
        <source>&amp;Encrypt Wallet...</source>
        <translation>Зашифровать бумажник...</translation>
    </message>
    <message>
        <source>&amp;Backup Wallet...</source>
        <translation>Сделать резервную копию бумажника...</translation>
    </message>
    <message>
        <source>&amp;Change Passphrase...</source>
        <translation>Сменить пароль</translation>
    </message>
    <message>
        <source>&amp;Sending addresses...</source>
        <translation>Адреса отправки...</translation>
    </message>
    <message>
        <source>&amp;Receiving addresses...</source>
        <translation>Адреса получения...</translation>
    </message>
    <message>
        <source>Open &amp;URI...</source>
        <translation>Открыть URI...</translation>
    </message>
    <message>
        <source>Litecoin Core client</source>
        <translation>Litecoin Core клиент</translation>
    </message>
    <message>
        <source>Importing blocks from disk...</source>
        <translation>Импортируются блоки с диска...</translation>
    </message>
    <message>
        <source>Reindexing blocks on disk...</source>
        <translation>Идёт переиндексация блоков на диске...</translation>
    </message>
    <message>
<<<<<<< HEAD
        <source>Send coins to a Litecoin address</source>
        <translation>Отправить монеты на указанный адрес Litecoin</translation>
=======
        <source>Send coins to a Bitcoin address</source>
        <translation>Отправить монеты на адрес Bitcoin</translation>
>>>>>>> cf5bf554
    </message>
    <message>
        <source>Modify configuration options for Litecoin</source>
        <translation>Изменить параметры конфигурации Litecoin</translation>
    </message>
    <message>
        <source>Backup wallet to another location</source>
        <translation>Сделать резервную копию бумажника в другом месте</translation>
    </message>
    <message>
        <source>Change the passphrase used for wallet encryption</source>
        <translation>Изменить пароль шифрования бумажника</translation>
    </message>
    <message>
        <source>&amp;Debug window</source>
        <translation>Окно отладки</translation>
    </message>
    <message>
        <source>Open debugging and diagnostic console</source>
        <translation>Открыть консоль отладки и диагностики</translation>
    </message>
    <message>
        <source>&amp;Verify message...</source>
        <translation>Проверить сообщение...</translation>
    </message>
    <message>
<<<<<<< HEAD
        <source>Litecoin</source>
        <translation>Litecoin</translation>
=======
        <source>Bitcoin</source>
        <translation>Биткойн</translation>
>>>>>>> cf5bf554
    </message>
    <message>
        <source>Wallet</source>
        <translation>Бумажник</translation>
    </message>
    <message>
        <source>&amp;Send</source>
        <translation>Отправить</translation>
    </message>
    <message>
        <source>&amp;Receive</source>
        <translation>Получить</translation>
    </message>
    <message>
        <source>Show information about Litecoin Core</source>
        <translation>Показать информацию о Litecoin Core</translation>
    </message>
    <message>
        <source>&amp;Show / Hide</source>
        <translation>Показать / Скрыть</translation>
    </message>
    <message>
        <source>Show or hide the main Window</source>
        <translation>Показать или скрыть главное окно</translation>
    </message>
    <message>
        <source>Encrypt the private keys that belong to your wallet</source>
        <translation>Зашифровать приватные ключи, принадлежащие вашему бумажнику</translation>
    </message>
    <message>
        <source>Sign messages with your Litecoin addresses to prove you own them</source>
        <translation>Подписать сообщения вашим адресом Litecoin, чтобы доказать, что вы им владеете</translation>
    </message>
    <message>
        <source>Verify messages to ensure they were signed with specified Litecoin addresses</source>
        <translation>Проверить сообщения, чтобы удостовериться, что они были подписаны определённым адресом Litecoin</translation>
    </message>
    <message>
        <source>&amp;File</source>
        <translation>&amp;Файл</translation>
    </message>
    <message>
        <source>&amp;Settings</source>
        <translation>&amp;Настройки</translation>
    </message>
    <message>
        <source>&amp;Help</source>
        <translation>&amp;Помощь</translation>
    </message>
    <message>
        <source>Tabs toolbar</source>
        <translation>Панель вкладок</translation>
    </message>
    <message>
        <source>Litecoin Core</source>
        <translation>Litecoin Core</translation>
    </message>
    <message>
        <source>Request payments (generates QR codes and litecoin: URIs)</source>
        <translation>Запросить платежи (создаёт QR-коды и litecoin: ссылки)</translation>
    </message>
    <message>
        <source>&amp;About Litecoin Core</source>
        <translation>&amp;О Litecoin Core</translation>
    </message>
    <message>
        <source>Show the list of used sending addresses and labels</source>
        <translation>Показать список использованных адресов отправки и меток</translation>
    </message>
    <message>
        <source>Show the list of used receiving addresses and labels</source>
        <translation>Показать список использованных адресов получения и меток</translation>
    </message>
    <message>
        <source>Open a litecoin: URI or payment request</source>
        <translation>Открыть litecoin: URI или запрос платежа</translation>
    </message>
    <message>
        <source>&amp;Command-line options</source>
        <translation>&amp;Параметры командной строки</translation>
    </message>
    <message>
        <source>Show the Litecoin Core help message to get a list with possible Litecoin command-line options</source>
        <translation>Показать помощь по Litecoin Core и получить список доступных параметров командной строки.</translation>
    </message>
<<<<<<< HEAD
    <message numerus="yes">
        <source>%n active connection(s) to Litecoin network</source>
        <translation><numerusform>%n активное соединение с сетью</numerusform><numerusform>%n активных соединений с сетью</numerusform><numerusform>%n активных соединений с сетью Litecoin</numerusform><numerusform>%n активных соединений с сетью Litecoin</numerusform></translation>
    </message>
=======
>>>>>>> cf5bf554
    <message>
        <source>No block source available...</source>
        <translation>Нет доступного источника блоков...</translation>
    </message>
    <message numerus="yes">
        <source>%n hour(s)</source>
        <translation><numerusform>%n час</numerusform><numerusform>%n часа</numerusform><numerusform>%n часов</numerusform><numerusform>%n часов</numerusform></translation>
    </message>
    <message numerus="yes">
        <source>%n day(s)</source>
        <translation><numerusform>%n день</numerusform><numerusform>%n дня</numerusform><numerusform>%n дней</numerusform><numerusform>%n дней</numerusform></translation>
    </message>
    </context>
<context>
    <name>ClientModel</name>
    </context>
<context>
    <name>CoinControlDialog</name>
    <message>
        <source>(no label)</source>
        <translation>(нет метки)</translation>
    </message>
    </context>
<context>
    <name>EditAddressDialog</name>
    </context>
<context>
    <name>FreespaceChecker</name>
    </context>
<context>
    <name>HelpMessageDialog</name>
    <message>
        <source>Bitcoin Core</source>
        <translation>Bitcoin Core</translation>
    </message>
    </context>
<context>
    <name>Intro</name>
    <message>
        <source>Bitcoin Core</source>
        <translation>Bitcoin Core</translation>
    </message>
    </context>
<context>
    <name>OpenURIDialog</name>
    </context>
<context>
    <name>OptionsDialog</name>
    </context>
<context>
    <name>OverviewPage</name>
    </context>
<context>
    <name>PaymentServer</name>
    </context>
<context>
    <name>PeerTableModel</name>
    </context>
<context>
    <name>QObject</name>
    </context>
<context>
    <name>QRImageWidget</name>
    </context>
<context>
    <name>RPCConsole</name>
    </context>
<context>
    <name>ReceiveCoinsDialog</name>
    </context>
<context>
    <name>ReceiveRequestDialog</name>
    <message>
        <source>Address</source>
        <translation>Адрес</translation>
    </message>
    <message>
        <source>Label</source>
        <translation>Метка</translation>
    </message>
    </context>
<context>
    <name>RecentRequestsTableModel</name>
    <message>
        <source>Label</source>
        <translation>Метка</translation>
    </message>
    <message>
        <source>(no label)</source>
        <translation>(нет метки)</translation>
    </message>
    </context>
<context>
    <name>SendCoinsDialog</name>
    <message>
        <source>(no label)</source>
        <translation>(нет метки)</translation>
    </message>
    </context>
<context>
    <name>SendCoinsEntry</name>
    </context>
<context>
    <name>ShutdownWindow</name>
    </context>
<context>
    <name>SignVerifyMessageDialog</name>
    </context>
<context>
    <name>SplashScreen</name>
    <message>
        <source>Bitcoin Core</source>
        <translation>Bitcoin Core</translation>
    </message>
    </context>
<context>
    <name>TrafficGraphWidget</name>
    </context>
<context>
    <name>TransactionDesc</name>
    </context>
<context>
    <name>TransactionDescDialog</name>
    </context>
<context>
    <name>TransactionTableModel</name>
    <message>
        <source>Address</source>
        <translation>Адрес</translation>
    </message>
    </context>
<context>
    <name>TransactionView</name>
    <message>
        <source>Exporting Failed</source>
        <translation>Экспорт не удался</translation>
    </message>
    <message>
        <source>Comma separated file (*.csv)</source>
        <translation>Файл, разделённый запятыми (*.csv)</translation>
    </message>
    <message>
        <source>Label</source>
        <translation>Метка</translation>
    </message>
    <message>
        <source>Address</source>
        <translation>Адрес</translation>
    </message>
    </context>
<context>
    <name>UnitDisplayStatusBarControl</name>
    </context>
<context>
    <name>WalletFrame</name>
    </context>
<context>
    <name>WalletModel</name>
    </context>
<context>
    <name>WalletView</name>
    <message>
        <source>&amp;Export</source>
        <translation>Экспорт</translation>
    </message>
    <message>
        <source>Export the data in the current tab to a file</source>
        <translation>Экспортировать данные текущей вкладки в файл</translation>
    </message>
<<<<<<< HEAD
    <message>
        <source>Edit sending address</source>
        <translation>Изменение адреса для отправки</translation>
    </message>
    <message>
        <source>The entered address "%1" is already in the address book.</source>
        <translation>Введённый адрес «%1» уже находится в адресной книге.</translation>
    </message>
    <message>
        <source>The entered address "%1" is not a valid Litecoin address.</source>
        <translation>Введённый адрес "%1" не является правильным Litecoin-адресом.</translation>
    </message>
    <message>
        <source>Could not unlock wallet.</source>
        <translation>Не удается разблокировать бумажник.</translation>
    </message>
    <message>
        <source>New key generation failed.</source>
        <translation>Генерация нового ключа не удалась.</translation>
    </message>
</context>
<context>
    <name>FreespaceChecker</name>
    <message>
        <source>A new data directory will be created.</source>
        <translation>Будет создан новый каталог данных.</translation>
    </message>
    <message>
        <source>name</source>
        <translation>имя</translation>
    </message>
    <message>
        <source>Directory already exists. Add %1 if you intend to create a new directory here.</source>
        <translation>Каталог уже существует. Добавьте %1, если вы хотите создать здесь новый каталог.</translation>
    </message>
    <message>
        <source>Path already exists, and is not a directory.</source>
        <translation>Путь уже существует и не является каталогом.</translation>
    </message>
    <message>
        <source>Cannot create data directory here.</source>
        <translation>Не удаётся создать здесь каталог данных.</translation>
    </message>
</context>
<context>
    <name>HelpMessageDialog</name>
    <message>
        <source>Litecoin Core</source>
        <translation>Litecoin Core</translation>
    </message>
    <message>
        <source>version</source>
        <translation>версия</translation>
    </message>
    <message>
        <source>(%1-bit)</source>
        <translation>(%1-бит)</translation>
    </message>
    <message>
        <source>About Litecoin Core</source>
        <translation>О Litecoin Core</translation>
    </message>
    <message>
        <source>Command-line options</source>
        <translation>Параметры командной строки</translation>
    </message>
    <message>
        <source>Usage:</source>
        <translation>Использование:</translation>
    </message>
    <message>
        <source>command-line options</source>
        <translation>параметры командной строки</translation>
    </message>
    <message>
        <source>UI options</source>
        <translation>Настройки интерфейса</translation>
    </message>
    <message>
        <source>Set language, for example "de_DE" (default: system locale)</source>
        <translation>Выберите язык, например "de_DE" (по умолчанию: как в системе)</translation>
    </message>
    <message>
        <source>Start minimized</source>
        <translation>Запускать свёрнутым</translation>
    </message>
    <message>
        <source>Set SSL root certificates for payment request (default: -system-)</source>
        <translation>Указать корневые SSL-сертификаты для запроса платежа (по умолчанию: -system-)</translation>
    </message>
    <message>
        <source>Show splash screen on startup (default: 1)</source>
        <translation>Показывать сплэш при запуске (по умолчанию: 1)</translation>
    </message>
    <message>
        <source>Choose data directory on startup (default: 0)</source>
        <translation>Выбрать каталог данных при запуске (по умолчанию: 0)</translation>
    </message>
</context>
<context>
    <name>Intro</name>
    <message>
        <source>Welcome</source>
        <translation>Добро пожаловать</translation>
    </message>
    <message>
        <source>Welcome to Litecoin Core.</source>
        <translation>Добро пожаловать в Litecoin Core.</translation>
    </message>
    <message>
        <source>As this is the first time the program is launched, you can choose where Litecoin Core will store its data.</source>
        <translation>Так как вы впервые запустили программу, вы можете выбрать, где Litecoin Core будет хранить данные.</translation>
    </message>
    <message>
        <source>Litecoin Core will download and store a copy of the Litecoin block chain. At least %1GB of data will be stored in this directory, and it will grow over time. The wallet will also be stored in this directory.</source>
        <translation>Litecoin Core скачает и сохранит копию цепи блоков. Как минимум, %1ГБ данных будет храниться в этом каталоге, и со временем он будет расти. Бумажник будет также сохранён в этом каталоге.</translation>
    </message>
    <message>
        <source>Use the default data directory</source>
        <translation>Использовать каталог данных по умолчанию</translation>
    </message>
    <message>
        <source>Use a custom data directory:</source>
        <translation>Использовать другой каталог данных:</translation>
    </message>
    <message>
        <source>Litecoin Core</source>
        <translation>Litecoin Core</translation>
    </message>
    <message>
        <source>Error: Specified data directory "%1" cannot be created.</source>
        <translation>Ошибка: не удалось создать указанный каталог данных "%1".</translation>
    </message>
    <message>
        <source>Error</source>
        <translation>Ошибка</translation>
    </message>
    <message numerus="yes">
        <source>%n GB of free space available</source>
        <translation><numerusform>%nГБ свободного места доступно</numerusform><numerusform>%nГБ свободного места доступно</numerusform><numerusform>%nГБ свободного места доступно</numerusform><numerusform>%nГБ свободного места доступно</numerusform></translation>
    </message>
    <message numerus="yes">
        <source>(of %n GB needed)</source>
        <translation><numerusform>(из необходимых %nГБ)</numerusform><numerusform>(из необходимых %nГБ)</numerusform><numerusform>(из необходимых %nГБ)</numerusform><numerusform>(из необходимых %nГБ)</numerusform></translation>
    </message>
</context>
<context>
    <name>OpenURIDialog</name>
    <message>
        <source>Open URI</source>
        <translation>Открыть URI</translation>
    </message>
    <message>
        <source>Open payment request from URI or file</source>
        <translation>Открыть запрос платежа из URI или файла</translation>
    </message>
    <message>
        <source>URI:</source>
        <translation>URI:</translation>
    </message>
    <message>
        <source>Select payment request file</source>
        <translation>Выбрать файл запроса платежа</translation>
    </message>
    <message>
        <source>Select payment request file to open</source>
        <translation>Выберите файл запроса платежа</translation>
    </message>
</context>
<context>
    <name>OptionsDialog</name>
    <message>
        <source>Options</source>
        <translation>Параметры</translation>
    </message>
    <message>
        <source>&amp;Main</source>
        <translation>&amp;Главная</translation>
    </message>
    <message>
        <source>Automatically start Litecoin after logging in to the system.</source>
        <translation>Автоматически запускать Litecoin после входа в систему</translation>
    </message>
    <message>
        <source>&amp;Start Litecoin on system login</source>
        <translation>&amp;Запускать Litecoin при входе в систему</translation>
    </message>
    <message>
        <source>Size of &amp;database cache</source>
        <translation>Размер кэша &amp;БД</translation>
    </message>
    <message>
        <source>MB</source>
        <translation>МБ</translation>
    </message>
    <message>
        <source>Number of script &amp;verification threads</source>
        <translation>Число потоков проверки &amp;сценария</translation>
    </message>
    <message>
        <source>Accept connections from outside</source>
        <translation>Разрешать соединения извне</translation>
    </message>
    <message>
        <source>Allow incoming connections</source>
        <translation>Разрешить входящие подключения</translation>
    </message>
    <message>
        <source>IP address of the proxy (e.g. IPv4: 127.0.0.1 / IPv6: ::1)</source>
        <translation>IP-адрес прокси (например IPv4: 127.0.0.1 / IPv6: ::1)</translation>
    </message>
    <message>
        <source>Third party URLs (e.g. a block explorer) that appear in the transactions tab as context menu items. %s in the URL is replaced by transaction hash. Multiple URLs are separated by vertical bar |.</source>
        <translation>Сторонние URL (например, block explorer), которые отображаются на вкладке транзакций как пункты контекстного меню. %s в URL заменяется хэшем транзакции. URL отделяются друг от друга вертикальной чертой |.</translation>
    </message>
    <message>
        <source>Third party transaction URLs</source>
        <translation>Сторонние URL транзакций.</translation>
    </message>
    <message>
        <source>Active command-line options that override above options:</source>
        <translation>Активные опции командной строки, которые перекрывают вышеуказанные опции:</translation>
    </message>
    <message>
        <source>Reset all client options to default.</source>
        <translation>Сбросить все настройки клиента на значения по умолчанию.</translation>
    </message>
    <message>
        <source>&amp;Reset Options</source>
        <translation>&amp;Сбросить параметры</translation>
    </message>
    <message>
        <source>&amp;Network</source>
        <translation>&amp;Сеть</translation>
    </message>
    <message>
        <source>(0 = auto, &lt;0 = leave that many cores free)</source>
        <translation>(0 = автоматически, &lt;0 = оставить столько незагруженных ядер)</translation>
    </message>
    <message>
        <source>W&amp;allet</source>
        <translation>Б&amp;умажник</translation>
    </message>
    <message>
        <source>Expert</source>
        <translation>Эксперт</translation>
    </message>
    <message>
        <source>Enable coin &amp;control features</source>
        <translation>Включить управление входами</translation>
    </message>
    <message>
        <source>If you disable the spending of unconfirmed change, the change from a transaction cannot be used until that transaction has at least one confirmation. This also affects how your balance is computed.</source>
        <translation>При отключении траты неподтверждённой сдачи, сдача от транзакции не может быть использована до тех пор пока у этой транзакции не будет хотя бы одно подтверждение. Это также влияет как ваш баланс рассчитывается.</translation>
    </message>
    <message>
        <source>&amp;Spend unconfirmed change</source>
        <translation>&amp;Тратить неподтверждённую сдачу</translation>
    </message>
    <message>
        <source>Automatically open the Litecoin client port on the router. This only works when your router supports UPnP and it is enabled.</source>
        <translation>Автоматически открыть порт для Litecoin-клиента на роутере. Работает только если Ваш роутер поддерживает UPnP, и данная функция включена.</translation>
    </message>
    <message>
        <source>Map port using &amp;UPnP</source>
        <translation>Пробросить порт через &amp;UPnP</translation>
    </message>
    <message>
        <source>Connect to the Litecoin network through a SOCKS5 proxy.</source>
        <translation>Подключаться к сети Litecoin через прокси SOCKS5</translation>
    </message>
    <message>
        <source>&amp;Connect through SOCKS5 proxy (default proxy):</source>
        <translation>&amp;Подключаться к сети Litecoin через прокси SOCKS5 (прокси по умолчанию):</translation>
    </message>
    <message>
        <source>Proxy &amp;IP:</source>
        <translation>&amp;IP Прокси: </translation>
    </message>
    <message>
        <source>&amp;Port:</source>
        <translation>По&amp;рт: </translation>
    </message>
    <message>
        <source>Port of the proxy (e.g. 9050)</source>
        <translation>Порт прокси-сервера (например, 9050)</translation>
    </message>
    <message>
        <source>&amp;Window</source>
        <translation>&amp;Окно</translation>
    </message>
    <message>
        <source>Show only a tray icon after minimizing the window.</source>
        <translation>Показывать только иконку в системном лотке после сворачивания окна.</translation>
    </message>
    <message>
        <source>&amp;Minimize to the tray instead of the taskbar</source>
        <translation>&amp;Cворачивать в системный лоток вместо панели задач</translation>
    </message>
    <message>
        <source>Minimize instead of exit the application when the window is closed. When this option is enabled, the application will be closed only after selecting Quit in the menu.</source>
        <translation>Сворачивать вместо закрытия. Если данная опция будет выбрана — приложение закроется только после выбора соответствующего пункта в меню.</translation>
    </message>
    <message>
        <source>M&amp;inimize on close</source>
        <translation>С&amp;ворачивать при закрытии</translation>
    </message>
    <message>
        <source>&amp;Display</source>
        <translation>О&amp;тображение</translation>
    </message>
    <message>
        <source>User Interface &amp;language:</source>
        <translation>&amp;Язык интерфейса:</translation>
    </message>
    <message>
        <source>The user interface language can be set here. This setting will take effect after restarting Litecoin.</source>
        <translation>Здесь можно выбрать язык интерфейса. Настройки вступят в силу после перезапуска Litecoin.</translation>
    </message>
    <message>
        <source>&amp;Unit to show amounts in:</source>
        <translation>&amp;Отображать суммы в единицах: </translation>
    </message>
    <message>
        <source>Choose the default subdivision unit to show in the interface and when sending coins.</source>
        <translation>Выберите единицу измерения монет при отображении и отправке.</translation>
    </message>
    <message>
        <source>Whether to show coin control features or not.</source>
        <translation>Показывать ли функции контроля монет или нет.</translation>
    </message>
    <message>
        <source>&amp;OK</source>
        <translation>&amp;OK</translation>
    </message>
    <message>
        <source>&amp;Cancel</source>
        <translation>&amp;Отмена</translation>
    </message>
    <message>
        <source>default</source>
        <translation>по умолчанию</translation>
    </message>
    <message>
        <source>none</source>
        <translation>ничего</translation>
    </message>
    <message>
        <source>Confirm options reset</source>
        <translation>Подтвердите сброс параметров</translation>
    </message>
    <message>
        <source>Client restart required to activate changes.</source>
        <translation>Для применения изменений требуется перезапуск клиента.</translation>
    </message>
    <message>
        <source>Client will be shutdown, do you want to proceed?</source>
        <translation>Клиент будет выключен, желаете продолжить?</translation>
    </message>
    <message>
        <source>This change would require a client restart.</source>
        <translation>Это изменение потребует перезапуска клиента.</translation>
    </message>
    <message>
        <source>The supplied proxy address is invalid.</source>
        <translation>Адрес прокси неверен.</translation>
    </message>
</context>
<context>
    <name>OverviewPage</name>
    <message>
        <source>Form</source>
        <translation>Форма</translation>
    </message>
    <message>
        <source>The displayed information may be out of date. Your wallet automatically synchronizes with the Litecoin network after a connection is established, but this process has not completed yet.</source>
        <translation>Отображаемая информация может быть устаревшей. Ваш бумажник автоматически синхронизируется с сетью Litecoin после подключения, но этот процесс пока не завершён.</translation>
    </message>
    <message>
        <source>Watch-only:</source>
        <translation>Только наблюдение:</translation>
    </message>
    <message>
        <source>Available:</source>
        <translation>Доступно:</translation>
    </message>
    <message>
        <source>Your current spendable balance</source>
        <translation>Ваш текущий расходный баланс</translation>
    </message>
    <message>
        <source>Pending:</source>
        <translation>В ожидании:</translation>
    </message>
    <message>
        <source>Total of transactions that have yet to be confirmed, and do not yet count toward the spendable balance</source>
        <translation>Общая сумма всех транзакций, которые до сих пор не подтверждены, и до сих пор не учитываются в расходном балансе</translation>
    </message>
    <message>
        <source>Immature:</source>
        <translation>Незрелые:</translation>
    </message>
    <message>
        <source>Mined balance that has not yet matured</source>
        <translation>Баланс добытых монет, который ещё не созрел</translation>
    </message>
    <message>
        <source>Balances</source>
        <translation>Балансы</translation>
    </message>
    <message>
        <source>Total:</source>
        <translation>Итого:</translation>
    </message>
    <message>
        <source>Your current total balance</source>
        <translation>Ваш текущий общий баланс</translation>
    </message>
    <message>
        <source>Your current balance in watch-only addresses</source>
        <translation>Ваш текущий баланс в адресах наблюдения</translation>
    </message>
    <message>
        <source>Spendable:</source>
        <translation>Доступно:</translation>
    </message>
    <message>
        <source>Recent transactions</source>
        <translation>Последние транзакции</translation>
    </message>
    <message>
        <source>Unconfirmed transactions to watch-only addresses</source>
        <translation>Неподтверждённые транзакции на адреса наблюдения</translation>
    </message>
    <message>
        <source>Mined balance in watch-only addresses that has not yet matured</source>
        <translation>Баланс добытых монет на адресах наблюдения, который ещё не созрел</translation>
    </message>
    <message>
        <source>Current total balance in watch-only addresses</source>
        <translation>Текущий общий баланс на адресах наблюдения</translation>
    </message>
    <message>
        <source>out of sync</source>
        <translation>не синхронизировано</translation>
    </message>
</context>
<context>
    <name>PaymentServer</name>
    <message>
        <source>URI handling</source>
        <translation>Обработка URI</translation>
    </message>
    <message>
        <source>Invalid payment address %1</source>
        <translation>Неверный адрес платежа %1</translation>
    </message>
    <message>
        <source>Payment request rejected</source>
        <translation>Запрос платежа отклонён</translation>
    </message>
    <message>
        <source>Payment request network doesn't match client network.</source>
        <translation>Сеть запроса платежа не совпадает с сетью клиента.</translation>
    </message>
    <message>
        <source>Payment request has expired.</source>
        <translation>Запрос платежа просрочен.</translation>
    </message>
    <message>
        <source>Payment request is not initialized.</source>
        <translation>Запрос платежа не инициализирован.</translation>
    </message>
    <message>
        <source>Requested payment amount of %1 is too small (considered dust).</source>
        <translation>Запрошенная сумма платежа %1 слишком мала (считается пылью).</translation>
    </message>
    <message>
        <source>Payment request error</source>
        <translation>Ошибка запроса платежа</translation>
    </message>
    <message>
        <source>Cannot start litecoin: click-to-pay handler</source>
        <translation>Не удаётся запустить litecoin: обработчик click-to-pay</translation>
    </message>
    <message>
        <source>Payment request fetch URL is invalid: %1</source>
        <translation>Неверный URL запроса платежа: %1</translation>
    </message>
    <message>
        <source>URI cannot be parsed! This can be caused by an invalid Litecoin address or malformed URI parameters.</source>
        <translation>Не удалось обработать URI! Это может быть связано с неверным адресом Litecoin или неправильными параметрами URI.</translation>
    </message>
    <message>
        <source>Payment request file handling</source>
        <translation>Обработка файла запроса платежа</translation>
    </message>
    <message>
        <source>Payment request file cannot be read! This can be caused by an invalid payment request file.</source>
        <translation>Файл запроса платежа не может быть прочитан! Обычно это происходит из-за неверного файла запроса платежа.</translation>
    </message>
    <message>
        <source>Unverified payment requests to custom payment scripts are unsupported.</source>
        <translation>Непроверенные запросы платежей с нестандартными платёжными сценариями не поддерживаются.</translation>
    </message>
    <message>
        <source>Refund from %1</source>
        <translation>Возврат от %1</translation>
    </message>
    <message>
        <source>Payment request %1 is too large (%2 bytes, allowed %3 bytes).</source>
        <translation>Запрос платежа %1 слишком большой (%2 байтов, разрешено %3 байтов).</translation>
    </message>
    <message>
        <source>Payment request DoS protection</source>
        <translation>DoS-защита запроса платежа</translation>
    </message>
    <message>
        <source>Error communicating with %1: %2</source>
        <translation>Ошибка связи с %1: %2</translation>
    </message>
    <message>
        <source>Payment request cannot be parsed!</source>
        <translation>Запрос платежа не может быть разобран!</translation>
    </message>
    <message>
        <source>Bad response from server %1</source>
        <translation>Плохой ответ от сервера %1</translation>
    </message>
    <message>
        <source>Payment acknowledged</source>
        <translation>Платёж принят</translation>
    </message>
    <message>
        <source>Network request error</source>
        <translation>Ошибка сетевого запроса</translation>
    </message>
</context>
<context>
    <name>PeerTableModel</name>
    <message>
        <source>User Agent</source>
        <translation>Юзер-агент</translation>
    </message>
    <message>
        <source>Address/Hostname</source>
        <translation>Адрес/имя хоста</translation>
    </message>
    <message>
        <source>Ping Time</source>
        <translation>Время задержки</translation>
    </message>
</context>
<context>
    <name>QObject</name>
    <message>
        <source>Amount</source>
        <translation>Сумма</translation>
    </message>
    <message>
        <source>Enter a Litecoin address (e.g. %1)</source>
        <translation>Введите адрес Litecoin (например, %1)</translation>
    </message>
    <message>
        <source>%1 d</source>
        <translation>%1 д</translation>
    </message>
    <message>
        <source>%1 h</source>
        <translation>%1 ч</translation>
    </message>
    <message>
        <source>%1 m</source>
        <translation>%1 мин</translation>
    </message>
    <message>
        <source>%1 s</source>
        <translation>%1 с</translation>
    </message>
    <message>
        <source>NETWORK</source>
        <translation>СЕТЬ</translation>
    </message>
    <message>
        <source>UNKNOWN</source>
        <translation>НЕИЗВЕСТНЫЙ</translation>
    </message>
    <message>
        <source>None</source>
        <translation>Ничего</translation>
    </message>
    <message>
        <source>N/A</source>
        <translation>Н/Д</translation>
    </message>
    <message>
        <source>%1 ms</source>
        <translation>%1 мс</translation>
    </message>
</context>
<context>
    <name>QRImageWidget</name>
    <message>
        <source>&amp;Save Image...</source>
        <translation>&amp;Сохранить изображение...</translation>
    </message>
    <message>
        <source>&amp;Copy Image</source>
        <translation>&amp;Копировать изображение</translation>
    </message>
    <message>
        <source>Save QR Code</source>
        <translation>Сохранить QR-код</translation>
    </message>
    <message>
        <source>PNG Image (*.png)</source>
        <translation>Изображение PNG (*.png)</translation>
    </message>
</context>
<context>
    <name>RPCConsole</name>
    <message>
        <source>Client name</source>
        <translation>Имя клиента</translation>
    </message>
    <message>
        <source>N/A</source>
        <translation>Н/Д</translation>
    </message>
    <message>
        <source>Client version</source>
        <translation>Версия клиента</translation>
    </message>
    <message>
        <source>&amp;Information</source>
        <translation>&amp;Информация</translation>
    </message>
    <message>
        <source>Debug window</source>
        <translation>Окно отладки</translation>
    </message>
    <message>
        <source>General</source>
        <translation>Общие</translation>
    </message>
    <message>
        <source>Using OpenSSL version</source>
        <translation>Используется версия OpenSSL</translation>
    </message>
    <message>
        <source>Using BerkeleyDB version</source>
        <translation>Используется версия BerkeleyDB</translation>
    </message>
    <message>
        <source>Startup time</source>
        <translation>Время запуска</translation>
    </message>
    <message>
        <source>Network</source>
        <translation>Сеть</translation>
    </message>
    <message>
        <source>Name</source>
        <translation>Имя</translation>
    </message>
    <message>
        <source>Number of connections</source>
        <translation>Число подключений</translation>
    </message>
    <message>
        <source>Block chain</source>
        <translation>Цепь блоков</translation>
    </message>
    <message>
        <source>Current number of blocks</source>
        <translation>Текущее число блоков</translation>
    </message>
    <message>
        <source>Received</source>
        <translation>Получено</translation>
    </message>
    <message>
        <source>Sent</source>
        <translation>Отправлено</translation>
    </message>
    <message>
        <source>&amp;Peers</source>
        <translation>&amp;Участники</translation>
    </message>
    <message>
        <source>Select a peer to view detailed information.</source>
        <translation>Выберите участника для просмотра подробностей.</translation>
    </message>
    <message>
        <source>Direction</source>
        <translation>Направление</translation>
    </message>
    <message>
        <source>Version</source>
        <translation>Версия</translation>
    </message>
    <message>
        <source>User Agent</source>
        <translation>Юзер-агент</translation>
    </message>
    <message>
        <source>Services</source>
        <translation>Сервисы</translation>
    </message>
    <message>
        <source>Starting Height</source>
        <translation>Начальная высота</translation>
    </message>
    <message>
        <source>Sync Height</source>
        <translation>Высота синхронизации</translation>
    </message>
    <message>
        <source>Ban Score</source>
        <translation>Очков бана</translation>
    </message>
    <message>
        <source>Connection Time</source>
        <translation>Время соединения</translation>
    </message>
    <message>
        <source>Last Send</source>
        <translation>Последняя отправка</translation>
    </message>
    <message>
        <source>Last Receive</source>
        <translation>Последний раз получено</translation>
    </message>
    <message>
        <source>Bytes Sent</source>
        <translation>Байт передано</translation>
    </message>
    <message>
        <source>Bytes Received</source>
        <translation>Байт получено</translation>
    </message>
    <message>
        <source>Ping Time</source>
        <translation>Время задержки</translation>
    </message>
    <message>
        <source>Last block time</source>
        <translation>Время последнего блока</translation>
    </message>
    <message>
        <source>&amp;Open</source>
        <translation>&amp;Открыть</translation>
    </message>
    <message>
        <source>&amp;Console</source>
        <translation>Консоль</translation>
    </message>
    <message>
        <source>&amp;Network Traffic</source>
        <translation>Сетевой &amp;трафик</translation>
    </message>
    <message>
        <source>&amp;Clear</source>
        <translation>&amp;Очистить</translation>
    </message>
    <message>
        <source>Totals</source>
        <translation>Всего</translation>
    </message>
    <message>
        <source>In:</source>
        <translation>Вход:</translation>
    </message>
    <message>
        <source>Out:</source>
        <translation>Выход:</translation>
    </message>
    <message>
        <source>Build date</source>
        <translation>Дата сборки</translation>
    </message>
    <message>
        <source>Debug log file</source>
        <translation>Отладочный лог-файл</translation>
    </message>
    <message>
        <source>Open the Litecoin debug log file from the current data directory. This can take a few seconds for large log files.</source>
        <translation>Открыть отладочный лог-файл Litecoin из текущего каталога данных. Это может занять несколько секунд для больших лог-файлов.</translation>
    </message>
    <message>
        <source>Clear console</source>
        <translation>Очистить консоль</translation>
    </message>
    <message>
        <source>Welcome to the Litecoin RPC console.</source>
        <translation>Добро пожаловать в RPC-консоль Litecoin.</translation>
    </message>
    <message>
        <source>Use up and down arrows to navigate history, and &lt;b&gt;Ctrl-L&lt;/b&gt; to clear screen.</source>
        <translation>Используйте стрелки вверх и вниз для просмотра истории и &lt;b&gt;Ctrl-L&lt;/b&gt; для очистки экрана.</translation>
    </message>
    <message>
        <source>Type &lt;b&gt;help&lt;/b&gt; for an overview of available commands.</source>
        <translation>Напишите &lt;b&gt;help&lt;/b&gt; для просмотра доступных команд.</translation>
    </message>
    <message>
        <source>%1 B</source>
        <translation>%1 Б</translation>
    </message>
    <message>
        <source>%1 KB</source>
        <translation>%1 КБ</translation>
    </message>
    <message>
        <source>%1 MB</source>
        <translation>%1 МБ</translation>
    </message>
    <message>
        <source>%1 GB</source>
        <translation>%1 ГБ</translation>
    </message>
    <message>
        <source>via %1</source>
        <translation>через %1</translation>
    </message>
    <message>
        <source>never</source>
        <translation>никогда</translation>
    </message>
    <message>
        <source>Inbound</source>
        <translation>Входящие</translation>
    </message>
    <message>
        <source>Outbound</source>
        <translation>Исходящие</translation>
    </message>
    <message>
        <source>Unknown</source>
        <translation>Неизвестно</translation>
    </message>
    <message>
        <source>Fetching...</source>
        <translation>Получение...</translation>
    </message>
</context>
<context>
    <name>ReceiveCoinsDialog</name>
    <message>
        <source>&amp;Amount:</source>
        <translation>&amp;Сумма:</translation>
    </message>
    <message>
        <source>&amp;Label:</source>
        <translation>&amp;Метка:</translation>
    </message>
    <message>
        <source>&amp;Message:</source>
        <translation>&amp;Сообщение</translation>
    </message>
    <message>
        <source>Reuse one of the previously used receiving addresses. Reusing addresses has security and privacy issues. Do not use this unless re-generating a payment request made before.</source>
        <translation>Повторно использовать один из ранее использованных адресов. Повторное использование адресов несёт риски безопасности и приватности. Не используйте эту опцию, если вы не создаёте повторно ранее сделанный запрос платежа.</translation>
    </message>
    <message>
        <source>R&amp;euse an existing receiving address (not recommended)</source>
        <translation>&amp;Повторно использовать существующий адрес получения (не рекомендуется)</translation>
    </message>
    <message>
        <source>An optional message to attach to the payment request, which will be displayed when the request is opened. Note: The message will not be sent with the payment over the Litecoin network.</source>
        <translation>Необязательное сообщение для запроса платежа, которое будет показано при открытии запроса. Заметьте: сообщение не будет отправлено вместе с платежом через сеть Litecoin.</translation>
    </message>
    <message>
        <source>An optional label to associate with the new receiving address.</source>
        <translation>Необязательная метка для нового адреса получения.</translation>
    </message>
    <message>
        <source>Use this form to request payments. All fields are &lt;b&gt;optional&lt;/b&gt;.</source>
        <translation>Заполните форму для запроса платежей. Все поля &lt;b&gt;необязательны&lt;/b&gt;.</translation>
    </message>
    <message>
        <source>An optional amount to request. Leave this empty or zero to not request a specific amount.</source>
        <translation>Необязательная сумма для запроса. Оставьте пустым или укажите ноль, чтобы запросить неопределённую сумму.</translation>
    </message>
    <message>
        <source>Clear all fields of the form.</source>
        <translation>Очистить все поля формы.</translation>
    </message>
    <message>
        <source>Clear</source>
        <translation>Очистить</translation>
    </message>
    <message>
        <source>Requested payments history</source>
        <translation>История запрошенных платежей</translation>
    </message>
    <message>
        <source>&amp;Request payment</source>
        <translation>&amp;Запросить платёж</translation>
    </message>
    <message>
        <source>Show the selected request (does the same as double clicking an entry)</source>
        <translation>Показать выбранный запрос (то же самое, что и двойной клик по записи)</translation>
    </message>
    <message>
        <source>Show</source>
        <translation>Показать</translation>
    </message>
    <message>
        <source>Remove the selected entries from the list</source>
        <translation>Удалить выбранные записи из списка</translation>
    </message>
    <message>
        <source>Remove</source>
        <translation>Удалить</translation>
    </message>
    <message>
        <source>Copy label</source>
        <translation>Копировать метку</translation>
    </message>
    <message>
        <source>Copy message</source>
        <translation>Копировать сообщение</translation>
    </message>
    <message>
        <source>Copy amount</source>
        <translation>Скопировать сумму</translation>
    </message>
</context>
<context>
    <name>ReceiveRequestDialog</name>
    <message>
        <source>QR Code</source>
        <translation>QR код</translation>
    </message>
    <message>
        <source>Copy &amp;URI</source>
        <translation>Копировать &amp;URI</translation>
    </message>
    <message>
        <source>Copy &amp;Address</source>
        <translation>Копировать &amp;адрес</translation>
    </message>
    <message>
        <source>&amp;Save Image...</source>
        <translation>&amp;Сохранить изображение...</translation>
    </message>
    <message>
        <source>Request payment to %1</source>
        <translation>Запросить платёж на %1</translation>
    </message>
    <message>
        <source>Payment information</source>
        <translation>Информация платежа</translation>
    </message>
    <message>
        <source>URI</source>
        <translation>URI</translation>
    </message>
    <message>
        <source>Address</source>
        <translation>Адрес</translation>
    </message>
    <message>
        <source>Amount</source>
        <translation>Сумма</translation>
    </message>
    <message>
        <source>Label</source>
        <translation>Метка</translation>
    </message>
    <message>
        <source>Message</source>
        <translation>Сообщение</translation>
    </message>
    <message>
        <source>Resulting URI too long, try to reduce the text for label / message.</source>
        <translation>Получившийся URI слишком длинный, попробуйте сократить текст метки / сообщения.</translation>
    </message>
    <message>
        <source>Error encoding URI into QR Code.</source>
        <translation>Ошибка кодирования URI в QR-код</translation>
    </message>
</context>
<context>
    <name>RecentRequestsTableModel</name>
    <message>
        <source>Date</source>
        <translation>Дата</translation>
    </message>
    <message>
        <source>Label</source>
        <translation>Метка</translation>
    </message>
    <message>
        <source>Message</source>
        <translation>Сообщение</translation>
    </message>
    <message>
        <source>Amount</source>
        <translation>Сумма</translation>
    </message>
    <message>
        <source>(no label)</source>
        <translation>[нет метки]</translation>
    </message>
    <message>
        <source>(no message)</source>
        <translation>(нет сообщения)</translation>
    </message>
    <message>
        <source>(no amount)</source>
        <translation>(нет суммы)</translation>
    </message>
</context>
<context>
    <name>SendCoinsDialog</name>
    <message>
        <source>Send Coins</source>
        <translation>Отправка</translation>
    </message>
    <message>
        <source>Coin Control Features</source>
        <translation>Функции Контроля Монет</translation>
    </message>
    <message>
        <source>Inputs...</source>
        <translation>Входы...</translation>
    </message>
    <message>
        <source>automatically selected</source>
        <translation>автоматически выбрано</translation>
    </message>
    <message>
        <source>Insufficient funds!</source>
        <translation>Недостаточно средств!</translation>
    </message>
    <message>
        <source>Quantity:</source>
        <translation>Количество:</translation>
    </message>
    <message>
        <source>Bytes:</source>
        <translation>Байт:</translation>
    </message>
    <message>
        <source>Amount:</source>
        <translation>Сумма:</translation>
    </message>
    <message>
        <source>Priority:</source>
        <translation>Приоритет:</translation>
    </message>
    <message>
        <source>Fee:</source>
        <translation>Комиссия:</translation>
    </message>
    <message>
        <source>After Fee:</source>
        <translation>После комиссии:</translation>
    </message>
    <message>
        <source>Change:</source>
        <translation>Размен:</translation>
    </message>
    <message>
        <source>If this is activated, but the change address is empty or invalid, change will be sent to a newly generated address.</source>
        <translation>Если это выбрано, но адрес сдачи пустой или неверный, сдача будет отправлена на новый сгенерированный адрес.</translation>
    </message>
    <message>
        <source>Custom change address</source>
        <translation>Свой адрес для сдачи</translation>
    </message>
    <message>
        <source>Transaction Fee:</source>
        <translation>Комиссия</translation>
    </message>
    <message>
        <source>Choose...</source>
        <translation>Выберите...</translation>
    </message>
    <message>
        <source>collapse fee-settings</source>
        <translation>Свернуть настройки комиссии</translation>
    </message>
    <message>
        <source>Minimize</source>
        <translation>Сворачивать</translation>
    </message>
    <message>
        <source>If the custom fee is set to 1000 satoshis and the transaction is only 250 bytes, then "per kilobyte" only pays 250 satoshis in fee, while "at least" pays 1000 satoshis. For transactions bigger than a kilobyte both pay by kilobyte.</source>
        <translation>Если комиссия установлена в 1000 сатоши, а транзакция составляет лишь 250 байт, тогда комиссия "на килобайт" составит 250 сатоши, а "как минимум" — 1000 сатоши. Для транзакций крупнее килобайта в обоих случаях будет использоваться платёж "на килобайт".</translation>
    </message>
    <message>
        <source>per kilobyte</source>
        <translation>за килобайт</translation>
    </message>
    <message>
        <source>If the custom fee is set to 1000 satoshis and the transaction is only 250 bytes, then "per kilobyte" only pays 250 satoshis in fee, while "total at least" pays 1000 satoshis. For transactions bigger than a kilobyte both pay by kilobyte.</source>
        <translation>Если комиссия установлена в 1000 сатоши, а транзакция составляет лишь 250 байт, тогда комиссия "на килобайт" составит 250 сатоши, а "всего как минимум" — 1000 сатоши. Для транзакций крупнее килобайта в обоих случаях будет использоваться платёж "на килобайт".</translation>
    </message>
    <message>
        <source>total at least</source>
        <translation>Итого как минимум</translation>
    </message>
    <message>
        <source>Paying only the minimum fee is just fine as long as there is less transaction volume than space in the blocks. But be aware that this can end up in a never confirming transaction once there is more demand for litecoin transactions than the network can process.</source>
        <translation>Уплата минимальной комиссии — не проблема, пока объём транзакций меньше, чем свободное место в блоках. Учтите, однако, что такая транзакция может никогда не подтвердиться, если спрос на транзакции превышает возможности сети по их обработке.</translation>
    </message>
    <message>
        <source>(read the tooltip)</source>
        <translation>(прочтите подсказку)</translation>
    </message>
    <message>
        <source>Recommended:</source>
        <translation>Рекомендовано:</translation>
    </message>
    <message>
        <source>Custom:</source>
        <translation>Выборочно:</translation>
    </message>
    <message>
        <source>(Smart fee not initialized yet. This usually takes a few blocks...)</source>
        <translation>(Умная комиссия пока не инициализирована. Обычно для этого требуется несколько блоков...)</translation>
    </message>
    <message>
        <source>Confirmation time:</source>
        <translation>Время подтверждения:</translation>
    </message>
    <message>
        <source>normal</source>
        <translation>обычный</translation>
    </message>
    <message>
        <source>fast</source>
        <translation>ускоренный</translation>
    </message>
    <message>
        <source>Send as zero-fee transaction if possible</source>
        <translation>Осуществить транзакцию бесплатно, если возможно</translation>
    </message>
    <message>
        <source>(confirmation may take longer)</source>
        <translation>(подтверждение может занять больше времени)</translation>
    </message>
    <message>
        <source>Send to multiple recipients at once</source>
        <translation>Отправить нескольким получателям одновременно</translation>
    </message>
    <message>
        <source>Add &amp;Recipient</source>
        <translation>&amp;Добавить получателя</translation>
    </message>
    <message>
        <source>Clear all fields of the form.</source>
        <translation>Очистить все поля формы</translation>
    </message>
    <message>
        <source>Dust:</source>
        <translation>Пыль:</translation>
    </message>
    <message>
        <source>Clear &amp;All</source>
        <translation>Очистить &amp;всё</translation>
    </message>
    <message>
        <source>Balance:</source>
        <translation>Баланс:</translation>
    </message>
    <message>
        <source>Confirm the send action</source>
        <translation>Подтвердить отправку</translation>
    </message>
    <message>
        <source>S&amp;end</source>
        <translation>&amp;Отправить</translation>
    </message>
    <message>
        <source>Confirm send coins</source>
        <translation>Подтвердите отправку монет</translation>
    </message>
    <message>
        <source>%1 to %2</source>
        <translation>С %1 на %2</translation>
    </message>
    <message>
        <source>Copy quantity</source>
        <translation>Копировать количество</translation>
    </message>
    <message>
        <source>Copy amount</source>
        <translation>Скопировать сумму</translation>
    </message>
    <message>
        <source>Copy fee</source>
        <translation>Копировать комиссию</translation>
    </message>
    <message>
        <source>Copy after fee</source>
        <translation>Копировать после комиссии</translation>
    </message>
    <message>
        <source>Copy bytes</source>
        <translation>Копировать байты</translation>
    </message>
    <message>
        <source>Copy priority</source>
        <translation>Копировать приоритет</translation>
    </message>
    <message>
        <source>Copy change</source>
        <translation>Копировать размен</translation>
    </message>
    <message>
        <source>Total Amount %1 (= %2)</source>
        <translation>Общая сумма %1 (= %2)</translation>
    </message>
    <message>
        <source>or</source>
        <translation>или</translation>
    </message>
    <message>
        <source>The recipient address is not valid, please recheck.</source>
        <translation>Адрес получателя неверный, пожалуйста, перепроверьте.</translation>
    </message>
    <message>
        <source>The amount to pay must be larger than 0.</source>
        <translation>Сумма для отправки должно быть больше 0.</translation>
    </message>
    <message>
        <source>The amount exceeds your balance.</source>
        <translation>Сумма превышает Ваш баланс</translation>
    </message>
    <message>
        <source>The total exceeds your balance when the %1 transaction fee is included.</source>
        <translation>Сумма превысит Ваш баланс, если комиссия в размере %1 будет добавлена к транзакции</translation>
    </message>
    <message>
        <source>Duplicate address found, can only send to each address once per send operation.</source>
        <translation>Обнаружен дублирующийся адрес. Отправка на один и тот же адрес возможна только один раз за одну операцию отправки</translation>
    </message>
    <message>
        <source>Transaction creation failed!</source>
        <translation>Не удалось создать транзакцию!</translation>
    </message>
    <message>
        <source>The transaction was rejected! This might happen if some of the coins in your wallet were already spent, such as if you used a copy of wallet.dat and coins were spent in the copy but not marked as spent here.</source>
        <translation>Транзакция была отклонена! Такое может произойти, если некоторые монеты уже были потрачены, например, если Вы используете одну копию бумажника (wallet.dat), а монеты были потрачены из другой копии, но не были отмечены как потраченные в этой.</translation>
    </message>
    <message>
        <source>A fee higher than %1 is considered an insanely high fee.</source>
        <translation>Комиссия больше, чем %1, считается невероятно большой.</translation>
    </message>
    <message>
        <source>Estimated to begin confirmation within %1 block(s).</source>
        <translation>Начало подтверждения ожидается через %1 блок(ов).</translation>
    </message>
    <message>
        <source>Warning: Invalid Litecoin address</source>
        <translation>Внимание: неверный адрес Litecoin</translation>
    </message>
    <message>
        <source>(no label)</source>
        <translation>[нет метки]</translation>
    </message>
    <message>
        <source>Warning: Unknown change address</source>
        <translation>Внимание: неизвестный адрес для сдачи</translation>
    </message>
    <message>
        <source>Copy dust</source>
        <translation>Копировать пыль</translation>
    </message>
    <message>
        <source>Are you sure you want to send?</source>
        <translation>Вы уверены, что хотите отправить?</translation>
    </message>
    <message>
        <source>added as transaction fee</source>
        <translation>добавлено как комиссия</translation>
    </message>
</context>
<context>
    <name>SendCoinsEntry</name>
    <message>
        <source>A&amp;mount:</source>
        <translation>Ко&amp;личество:</translation>
    </message>
    <message>
        <source>Pay &amp;To:</source>
        <translation>Полу&amp;чатель:</translation>
    </message>
    <message>
        <source>Enter a label for this address to add it to your address book</source>
        <translation>Введите метку для данного адреса (для добавления в адресную книгу)</translation>
    </message>
    <message>
        <source>&amp;Label:</source>
        <translation>&amp;Метка:</translation>
    </message>
    <message>
        <source>Choose previously used address</source>
        <translation>Выберите ранее использованный адрес</translation>
    </message>
    <message>
        <source>This is a normal payment.</source>
        <translation>Это нормальный платёж.</translation>
    </message>
    <message>
        <source>The Litecoin address to send the payment to</source>
        <translation>Адрес Litecoin, на который отправить платёж</translation>
    </message>
    <message>
        <source>Alt+A</source>
        <translation>Alt+A</translation>
    </message>
    <message>
        <source>Paste address from clipboard</source>
        <translation>Вставить адрес из буфера обмена</translation>
    </message>
    <message>
        <source>Alt+P</source>
        <translation>Alt+P</translation>
    </message>
    <message>
        <source>Remove this entry</source>
        <translation>Удалить эту запись</translation>
    </message>
    <message>
        <source>Message:</source>
        <translation>Сообщение:</translation>
    </message>
    <message>
        <source>This is a verified payment request.</source>
        <translation>Это проверенный запрос платежа.</translation>
    </message>
    <message>
        <source>Enter a label for this address to add it to the list of used addresses</source>
        <translation>Введите метку для этого адреса, чтобы добавить его в список использованных</translation>
    </message>
    <message>
        <source>A message that was attached to the litecoin: URI which will be stored with the transaction for your reference. Note: This message will not be sent over the Litecoin network.</source>
        <translation>К litecoin: URI было прикреплено сообщение, которое будет сохранено вместе с транзакцией для вашего сведения. Заметьте: сообщение не будет отправлено через сеть Litecoin.</translation>
    </message>
    <message>
        <source>This is an unverified payment request.</source>
        <translation>Это непроверенный запрос платежа.</translation>
    </message>
    <message>
        <source>Pay To:</source>
        <translation>Получатель:</translation>
    </message>
    <message>
        <source>Memo:</source>
        <translation>Примечание:</translation>
    </message>
</context>
<context>
    <name>ShutdownWindow</name>
    <message>
        <source>Litecoin Core is shutting down...</source>
        <translation>Litecoin Core выключается...</translation>
    </message>
    <message>
        <source>Do not shut down the computer until this window disappears.</source>
        <translation>Не выключайте компьютер, пока это окно не исчезнет.</translation>
    </message>
</context>
<context>
    <name>SignVerifyMessageDialog</name>
    <message>
        <source>Signatures - Sign / Verify a Message</source>
        <translation>Подписи - подписать/проверить сообщение</translation>
    </message>
    <message>
        <source>&amp;Sign Message</source>
        <translation>&amp;Подписать сообщение</translation>
    </message>
    <message>
        <source>You can sign messages with your addresses to prove you own them. Be careful not to sign anything vague, as phishing attacks may try to trick you into signing your identity over to them. Only sign fully-detailed statements you agree to.</source>
        <translation>Вы можете подписывать сообщения своими адресами, чтобы доказать владение ими. Будьте осторожны, не подписывайте что-то неопределённое, так как фишинговые атаки могут обманным путём заставить вас подписать нежелательные сообщения. Подписывайте только те сообщения, с которыми вы согласны вплоть до мелочей.</translation>
    </message>
    <message>
        <source>The Litecoin address to sign the message with</source>
        <translation>Адрес Litecoin, которым подписать сообщение</translation>
    </message>
    <message>
        <source>Choose previously used address</source>
        <translation>Выберите ранее использованный адрес</translation>
    </message>
    <message>
        <source>Alt+A</source>
        <translation>Alt+A</translation>
    </message>
    <message>
        <source>Paste address from clipboard</source>
        <translation>Вставить адрес из буфера обмена</translation>
    </message>
    <message>
        <source>Alt+P</source>
        <translation>Alt+P</translation>
    </message>
    <message>
        <source>Enter the message you want to sign here</source>
        <translation>Введите сообщение для подписи</translation>
    </message>
    <message>
        <source>Signature</source>
        <translation>Подпись</translation>
    </message>
    <message>
        <source>Copy the current signature to the system clipboard</source>
        <translation>Скопировать текущую подпись в системный буфер обмена</translation>
    </message>
    <message>
        <source>Sign the message to prove you own this Litecoin address</source>
        <translation>Подписать сообщение, чтобы доказать владение адресом Litecoin</translation>
    </message>
    <message>
        <source>Sign &amp;Message</source>
        <translation>Подписать &amp;Сообщение</translation>
    </message>
    <message>
        <source>Reset all sign message fields</source>
        <translation>Сбросить значения всех полей подписывания сообщений</translation>
    </message>
    <message>
        <source>Clear &amp;All</source>
        <translation>Очистить &amp;всё</translation>
    </message>
    <message>
        <source>&amp;Verify Message</source>
        <translation>&amp;Проверить сообщение</translation>
    </message>
    <message>
        <source>Enter the signing address, message (ensure you copy line breaks, spaces, tabs, etc. exactly) and signature below to verify the message. Be careful not to read more into the signature than what is in the signed message itself, to avoid being tricked by a man-in-the-middle attack.</source>
        <translation>Введите ниже адрес для подписи, сообщение (убедитесь, что переводы строк, пробелы, табы и т.п. в точности скопированы) и подпись, чтобы проверить сообщение. Убедитесь, что не скопировали лишнего в подпись, по сравнению с самим подписываемым сообщением, чтобы не стать жертвой атаки "man-in-the-middle".</translation>
    </message>
    <message>
        <source>The Litecoin address the message was signed with</source>
        <translation>Адрес Litecoin, которым было подписано сообщение</translation>
    </message>
    <message>
        <source>Verify the message to ensure it was signed with the specified Litecoin address</source>
        <translation>Проверить сообщение, чтобы убедиться, что оно было подписано указанным адресом Litecoin</translation>
    </message>
    <message>
        <source>Verify &amp;Message</source>
        <translation>Проверить &amp;Сообщение</translation>
    </message>
    <message>
        <source>Reset all verify message fields</source>
        <translation>Сбросить все поля проверки сообщения</translation>
    </message>
    <message>
        <source>Click "Sign Message" to generate signature</source>
        <translation>Нажмите "Подписать сообщение" для создания подписи</translation>
    </message>
    <message>
        <source>The entered address is invalid.</source>
        <translation>Введённый адрес неверен</translation>
    </message>
    <message>
        <source>Please check the address and try again.</source>
        <translation>Пожалуйста, проверьте адрес и попробуйте ещё раз.</translation>
    </message>
    <message>
        <source>The entered address does not refer to a key.</source>
        <translation>Введённый адрес не связан с ключом</translation>
    </message>
    <message>
        <source>Wallet unlock was cancelled.</source>
        <translation>Разблокировка бумажника была отменена.</translation>
    </message>
    <message>
        <source>Private key for the entered address is not available.</source>
        <translation>Для введённого адреса недоступен закрытый ключ</translation>
    </message>
    <message>
        <source>Message signing failed.</source>
        <translation>Не удалось подписать сообщение</translation>
    </message>
    <message>
        <source>Message signed.</source>
        <translation>Сообщение подписано</translation>
    </message>
    <message>
        <source>The signature could not be decoded.</source>
        <translation>Подпись не может быть раскодирована.</translation>
    </message>
    <message>
        <source>Please check the signature and try again.</source>
        <translation>Пожалуйста, проверьте подпись и попробуйте ещё раз.</translation>
    </message>
    <message>
        <source>The signature did not match the message digest.</source>
        <translation>Подпись не соответствует отпечатку сообщения.</translation>
    </message>
    <message>
        <source>Message verification failed.</source>
        <translation>Проверка сообщения не удалась.</translation>
    </message>
    <message>
        <source>Message verified.</source>
        <translation>Сообщение проверено.</translation>
    </message>
</context>
<context>
    <name>SplashScreen</name>
    <message>
        <source>Litecoin Core</source>
        <translation>Litecoin Core</translation>
    </message>
    <message>
        <source>The Bitcoin Core developers</source>
        <translation>Разработчики Bitcoin Core</translation>
    </message>
    <message>
        <source>[testnet]</source>
        <translation>[тестовая сеть]</translation>
    </message>
</context>
<context>
    <name>TrafficGraphWidget</name>
    <message>
        <source>KB/s</source>
        <translation>КБ/сек</translation>
    </message>
</context>
<context>
    <name>TransactionDesc</name>
    <message>
        <source>Open until %1</source>
        <translation>Открыто до %1</translation>
    </message>
    <message>
        <source>conflicted</source>
        <translation>в противоречии</translation>
    </message>
    <message>
        <source>%1/offline</source>
        <translation>%1/отключен</translation>
    </message>
    <message>
        <source>%1/unconfirmed</source>
        <translation>%1/не подтверждено</translation>
    </message>
    <message>
        <source>%1 confirmations</source>
        <translation>%1 подтверждений</translation>
    </message>
    <message>
        <source>Status</source>
        <translation>Статус</translation>
    </message>
    <message numerus="yes">
        <source>, broadcast through %n node(s)</source>
        <translation><numerusform>, разослано через %n узел</numerusform><numerusform>, разослано через %n узла</numerusform><numerusform>, разослано через %n узлов</numerusform><numerusform>, разослано через %n узлов</numerusform></translation>
    </message>
    <message>
        <source>Date</source>
        <translation>Дата</translation>
    </message>
    <message>
        <source>Source</source>
        <translation>Источник</translation>
    </message>
    <message>
        <source>Generated</source>
        <translation>Сгенерированно</translation>
    </message>
    <message>
        <source>From</source>
        <translation>От</translation>
    </message>
    <message>
        <source>To</source>
        <translation>Для</translation>
    </message>
    <message>
        <source>own address</source>
        <translation>свой адрес</translation>
    </message>
    <message>
        <source>watch-only</source>
        <translation>только наблюдение</translation>
    </message>
    <message>
        <source>label</source>
        <translation>метка</translation>
    </message>
    <message>
        <source>Credit</source>
        <translation>Кредит</translation>
    </message>
    <message numerus="yes">
        <source>matures in %n more block(s)</source>
        <translation><numerusform>будет доступно через %n блок</numerusform><numerusform>будет доступно через %n блока</numerusform><numerusform>будет доступно через %n блоков</numerusform><numerusform>будет доступно через %n блоков</numerusform></translation>
    </message>
    <message>
        <source>not accepted</source>
        <translation>не принято</translation>
    </message>
    <message>
        <source>Debit</source>
        <translation>Дебет</translation>
    </message>
    <message>
        <source>Total debit</source>
        <translation>Всего дебет</translation>
    </message>
    <message>
        <source>Total credit</source>
        <translation>Всего кредит</translation>
    </message>
    <message>
        <source>Transaction fee</source>
        <translation>Комиссия</translation>
    </message>
    <message>
        <source>Net amount</source>
        <translation>Чистая сумма</translation>
    </message>
    <message>
        <source>Message</source>
        <translation>Сообщение</translation>
    </message>
    <message>
        <source>Comment</source>
        <translation>Комментарий:</translation>
    </message>
    <message>
        <source>Transaction ID</source>
        <translation>ID транзакции</translation>
    </message>
    <message>
        <source>Merchant</source>
        <translation>Продавец</translation>
    </message>
    <message>
        <source>Generated coins must mature %1 blocks before they can be spent. When you generated this block, it was broadcast to the network to be added to the block chain. If it fails to get into the chain, its state will change to "not accepted" and it won't be spendable. This may occasionally happen if another node generates a block within a few seconds of yours.</source>
        <translation>Сгенерированные монеты должны подождать %1 блоков, прежде чем они могут быть потрачены. Когда Вы сгенерировали этот блок, он был отправлен в сеть для добавления в цепочку блоков. Если он не попадёт в цепь, его статус изменится на "не принят", и монеты будут недействительны. Это иногда происходит в случае, если другой узел сгенерирует блок на несколько секунд раньше вас.</translation>
    </message>
    <message>
        <source>Debug information</source>
        <translation>Отладочная информация</translation>
    </message>
    <message>
        <source>Transaction</source>
        <translation>Транзакция</translation>
    </message>
    <message>
        <source>Inputs</source>
        <translation>Входы</translation>
    </message>
    <message>
        <source>Amount</source>
        <translation>Сумма</translation>
    </message>
    <message>
        <source>true</source>
        <translation>истина</translation>
    </message>
    <message>
        <source>false</source>
        <translation>ложь</translation>
    </message>
    <message>
        <source>, has not been successfully broadcast yet</source>
        <translation>, ещё не было успешно разослано</translation>
    </message>
    <message numerus="yes">
        <source>Open for %n more block(s)</source>
        <translation><numerusform>Открыто для ещё %n блока</numerusform><numerusform>Открыто для ещё %n блоков</numerusform><numerusform>Открыто для ещё %n блоков</numerusform><numerusform>Открыто для ещё %n блоков</numerusform></translation>
    </message>
    <message>
        <source>unknown</source>
        <translation>неизвестно</translation>
    </message>
</context>
<context>
    <name>TransactionDescDialog</name>
    <message>
        <source>Transaction details</source>
        <translation>Детали транзакции</translation>
    </message>
    <message>
        <source>This pane shows a detailed description of the transaction</source>
        <translation>Эта панель отображает детальное описание транзакции.</translation>
    </message>
</context>
<context>
    <name>TransactionTableModel</name>
    <message>
        <source>Date</source>
        <translation>Дата</translation>
    </message>
    <message>
        <source>Type</source>
        <translation>Тип</translation>
    </message>
    <message>
        <source>Address</source>
        <translation>Адрес</translation>
    </message>
    <message>
        <source>Immature (%1 confirmations, will be available after %2)</source>
        <translation>Незрелый (%1 подтверждений, будет доступен после %2)</translation>
    </message>
    <message numerus="yes">
        <source>Open for %n more block(s)</source>
        <translation><numerusform>Открыто для ещё %n блока</numerusform><numerusform>Открыто для ещё %n блоков</numerusform><numerusform>Открыто для ещё %n блоков</numerusform><numerusform>Открыто для ещё %n блоков</numerusform></translation>
    </message>
    <message>
        <source>Open until %1</source>
        <translation>Открыто до %1</translation>
    </message>
    <message>
        <source>Confirmed (%1 confirmations)</source>
        <translation>Подтверждено (%1 подтверждений)</translation>
    </message>
    <message>
        <source>This block was not received by any other nodes and will probably not be accepted!</source>
        <translation>Этот блок не был получен другими узлами и, возможно, не будет принят!</translation>
    </message>
    <message>
        <source>Generated but not accepted</source>
        <translation>Сгенерированно, но не подтверждено</translation>
    </message>
    <message>
        <source>Offline</source>
        <translation>Нет активных соединений с сетью</translation>
    </message>
    <message>
        <source>Unconfirmed</source>
        <translation>Неподтверждено</translation>
    </message>
    <message>
        <source>Conflicted</source>
        <translation>В противоречии</translation>
    </message>
    <message>
        <source>Received with</source>
        <translation>Получено</translation>
    </message>
    <message>
        <source>Received from</source>
        <translation>Получено от</translation>
    </message>
    <message>
        <source>Sent to</source>
        <translation>Отправлено</translation>
    </message>
    <message>
        <source>Payment to yourself</source>
        <translation>Отправлено себе</translation>
    </message>
    <message>
        <source>Mined</source>
        <translation>Добыто</translation>
    </message>
    <message>
        <source>watch-only</source>
        <translation>только наблюдение</translation>
    </message>
    <message>
        <source>(n/a)</source>
        <translation>[не доступно]</translation>
    </message>
    <message>
        <source>Transaction status. Hover over this field to show number of confirmations.</source>
        <translation>Статус транзакции. Подведите курсор к нужному полю для того, чтобы увидеть количество подтверждений.</translation>
    </message>
    <message>
        <source>Date and time that the transaction was received.</source>
        <translation>Дата и время, когда транзакция была получена.</translation>
    </message>
    <message>
        <source>Type of transaction.</source>
        <translation>Тип транзакции.</translation>
    </message>
    <message>
        <source>Whether or not a watch-only address is involved in this transaction.</source>
        <translation>Использовался ли в транзакции адрес для наблюдения.</translation>
    </message>
    <message>
        <source>Destination address of transaction.</source>
        <translation>Адрес назначения транзакции.</translation>
    </message>
    <message>
        <source>Amount removed from or added to balance.</source>
        <translation>Сумма, добавленная, или снятая с баланса.</translation>
    </message>
</context>
<context>
    <name>TransactionView</name>
    <message>
        <source>All</source>
        <translation>Все</translation>
    </message>
    <message>
        <source>Today</source>
        <translation>Сегодня</translation>
    </message>
    <message>
        <source>This week</source>
        <translation>На этой неделе</translation>
    </message>
    <message>
        <source>This month</source>
        <translation>В этом месяце</translation>
    </message>
    <message>
        <source>Last month</source>
        <translation>В прошлом месяце</translation>
    </message>
    <message>
        <source>This year</source>
        <translation>В этом году</translation>
    </message>
    <message>
        <source>Range...</source>
        <translation>Промежуток...</translation>
    </message>
    <message>
        <source>Received with</source>
        <translation>Получено на</translation>
    </message>
    <message>
        <source>Sent to</source>
        <translation>Отправлено на</translation>
    </message>
    <message>
        <source>To yourself</source>
        <translation>Отправленные себе</translation>
    </message>
    <message>
        <source>Mined</source>
        <translation>Добытые</translation>
    </message>
    <message>
        <source>Other</source>
        <translation>Другое</translation>
    </message>
    <message>
        <source>Enter address or label to search</source>
        <translation>Введите адрес или метку для поиска</translation>
    </message>
    <message>
        <source>Min amount</source>
        <translation>Мин. сумма</translation>
    </message>
    <message>
        <source>Copy address</source>
        <translation>Копировать адрес</translation>
    </message>
    <message>
        <source>Copy label</source>
        <translation>Копировать метку</translation>
    </message>
    <message>
        <source>Copy amount</source>
        <translation>Скопировать сумму</translation>
    </message>
    <message>
        <source>Copy transaction ID</source>
        <translation>Скопировать ID транзакции</translation>
    </message>
    <message>
        <source>Edit label</source>
        <translation>Изменить метку</translation>
    </message>
    <message>
        <source>Show transaction details</source>
        <translation>Показать подробности транзакции</translation>
    </message>
    <message>
        <source>Export Transaction History</source>
        <translation>Экспортировать историю транзакций</translation>
    </message>
    <message>
        <source>Watch-only</source>
        <translation>Для наблюдения</translation>
    </message>
    <message>
        <source>Exporting Failed</source>
        <translation>Экспорт не удался</translation>
    </message>
    <message>
        <source>There was an error trying to save the transaction history to %1.</source>
        <translation>Произошла ошибка при сохранении истории транзакций в %1.</translation>
    </message>
    <message>
        <source>Exporting Successful</source>
        <translation>Экспорт успешно завершён</translation>
    </message>
    <message>
        <source>The transaction history was successfully saved to %1.</source>
        <translation>История транзакций была успешно сохранена в %1.</translation>
    </message>
    <message>
        <source>Comma separated file (*.csv)</source>
        <translation>Текст, разделённый запятыми (*.csv)</translation>
    </message>
    <message>
        <source>Confirmed</source>
        <translation>Подтверждено</translation>
    </message>
    <message>
        <source>Date</source>
        <translation>Дата</translation>
    </message>
    <message>
        <source>Type</source>
        <translation>Тип</translation>
    </message>
    <message>
        <source>Label</source>
        <translation>Метка</translation>
    </message>
    <message>
        <source>Address</source>
        <translation>Адрес</translation>
    </message>
    <message>
        <source>ID</source>
        <translation>ID</translation>
    </message>
    <message>
        <source>Range:</source>
        <translation>Промежуток от:</translation>
    </message>
    <message>
        <source>to</source>
        <translation>до</translation>
    </message>
</context>
<context>
    <name>UnitDisplayStatusBarControl</name>
    <message>
        <source>Unit to show amounts in. Click to select another unit.</source>
        <translation>Единица измерения количества монет. Щёлкните для выбора другой единицы.</translation>
    </message>
</context>
<context>
    <name>WalletFrame</name>
    <message>
        <source>No wallet has been loaded.</source>
        <translation>Не был загружен ни один бумажник.</translation>
    </message>
</context>
<context>
    <name>WalletModel</name>
    <message>
        <source>Send Coins</source>
        <translation>Отправка</translation>
    </message>
</context>
<context>
    <name>WalletView</name>
    <message>
        <source>&amp;Export</source>
        <translation>&amp;Экспорт</translation>
    </message>
    <message>
        <source>Export the data in the current tab to a file</source>
        <translation>Экспортировать данные из вкладки в файл</translation>
    </message>
    <message>
        <source>Backup Wallet</source>
        <translation>Сделать резервную копию бумажника</translation>
    </message>
    <message>
        <source>Wallet Data (*.dat)</source>
        <translation>Данные бумажника (*.dat)</translation>
    </message>
    <message>
        <source>Backup Failed</source>
        <translation>Резервное копирование не удалось</translation>
    </message>
    <message>
        <source>There was an error trying to save the wallet data to %1.</source>
        <translation>Произошла ошибка при сохранении данных бумажника в %1.</translation>
    </message>
    <message>
        <source>The wallet data was successfully saved to %1.</source>
        <translation>Данные бумажника были успешно сохранены в %1.</translation>
    </message>
    <message>
        <source>Backup Successful</source>
        <translation>Резервное копирование успешно завершено</translation>
    </message>
</context>
<context>
    <name>bitcoin-core</name>
    <message>
        <source>Options:</source>
        <translation>Параметры:</translation>
    </message>
    <message>
        <source>Specify data directory</source>
        <translation>Задать каталог данных</translation>
    </message>
    <message>
        <source>Connect to a node to retrieve peer addresses, and disconnect</source>
        <translation>Подключиться к участнику, чтобы получить список адресов других участников и отключиться</translation>
    </message>
    <message>
        <source>Specify your own public address</source>
        <translation>Укажите ваш собственный публичный адрес</translation>
    </message>
    <message>
        <source>Accept command line and JSON-RPC commands</source>
        <translation>Принимать командную строку и команды JSON-RPC</translation>
    </message>
    <message>
        <source>Run in the background as a daemon and accept commands</source>
        <translation>Запускаться в фоне как демон и принимать команды</translation>
    </message>
    <message>
        <source>Use the test network</source>
        <translation>Использовать тестовую сеть</translation>
    </message>
    <message>
        <source>Accept connections from outside (default: 1 if no -proxy or -connect)</source>
        <translation>Принимать подключения извне (по умолчанию: 1, если не используется -proxy или -connect)</translation>
    </message>
    <message>
        <source>Bind to given address and always listen on it. Use [host]:port notation for IPv6</source>
        <translation>Привязаться к указанному адресу и всегда прослушивать только его. Используйте [хост]:порт для IPv6</translation>
    </message>
    <message>
        <source>Delete all wallet transactions and only recover those parts of the blockchain through -rescan on startup</source>
        <translation>Удалить все транзакции бумажника с возможностью восстановить эти части цепи блоков с помощью -rescan при запуске</translation>
    </message>
    <message>
        <source>Distributed under the MIT software license, see the accompanying file COPYING or &lt;http://www.opensource.org/licenses/mit-license.php&gt;.</source>
        <translation>Распространяется под лицензией MIT, см. приложенный файл COPYING или &lt;http://www.opensource.org/licenses/mit-license.php&gt;.</translation>
    </message>
    <message>
        <source>Enter regression test mode, which uses a special chain in which blocks can be solved instantly.</source>
        <translation>Войти в режим тестирования на регрессии, в котором используется специальная цепь, где блоки находятся мгновенно.</translation>
    </message>
    <message>
        <source>Execute command when a wallet transaction changes (%s in cmd is replaced by TxID)</source>
        <translation>Выполнить команду, когда меняется транзакция в бумажнике (%s в команде заменяется на TxID)</translation>
    </message>
    <message>
        <source>In this mode -genproclimit controls how many blocks are generated immediately.</source>
        <translation>В этом режиме -genproclimit определяет, сколько блоков генерируется немедленно.</translation>
    </message>
    <message>
        <source>Set the number of script verification threads (%u to %d, 0 = auto, &lt;0 = leave that many cores free, default: %d)</source>
        <translation>Задать число потоков проверки скрипта (от %u до %d, 0=авто, &lt;0 = оставить столько ядер свободными, по умолчанию: %d)</translation>
    </message>
    <message>
        <source>This is a pre-release test build - use at your own risk - do not use for mining or merchant applications</source>
        <translation>Это пре-релизная тестовая сборка - используйте на свой страх и риск - не используйте для добычи или торговых приложений</translation>
    </message>
    <message>
        <source>Unable to bind to %s on this computer. Litecoin Core is probably already running.</source>
        <translation>Не удалось забиндиться на %s на этом компьютере. Возможно, Litecoin Core уже запущен.</translation>
    </message>
    <message>
        <source>Warning: -paytxfee is set very high! This is the transaction fee you will pay if you send a transaction.</source>
        <translation>Внимание: установлено очень большое значение -paytxfee. Это комиссия, которую вы заплатите при проведении транзакции.</translation>
    </message>
    <message>
        <source>Warning: The network does not appear to fully agree! Some miners appear to be experiencing issues.</source>
        <translation>Внимание: похоже, в сети нет полного согласия! Некоторый майнеры, возможно, испытывают проблемы.</translation>
    </message>
    <message>
        <source>Warning: We do not appear to fully agree with our peers! You may need to upgrade, or other nodes may need to upgrade.</source>
        <translation>Внимание: мы не полностью согласны с подключенными участниками! Вам или другим участникам, возможно, следует обновиться.</translation>
    </message>
    <message>
        <source>Warning: error reading wallet.dat! All keys read correctly, but transaction data or address book entries might be missing or incorrect.</source>
        <translation>Внимание: ошибка чтения wallet.dat! Все ключи прочитаны верно, но данные транзакций или записи адресной книги могут отсутствовать или быть неправильными.</translation>
    </message>
    <message>
        <source>Warning: wallet.dat corrupt, data salvaged! Original wallet.dat saved as wallet.{timestamp}.bak in %s; if your balance or transactions are incorrect you should restore from a backup.</source>
        <translation>Внимание: wallet.dat повреждён, данные спасены! Оригинальный wallet.dat сохранён как wallet.{timestamp}.bak в %s; если ваш баланс или транзакции некорректны, вы должны восстановить файл из резервной копии.</translation>
    </message>
    <message>
        <source>Whitelist peers connecting from the given netmask or IP address. Can be specified multiple times.</source>
        <translation>Вносить в белый список участников, подключающихся с указанной маски сети или IP. Можно использовать многократно.</translation>
    </message>
    <message>
        <source>(default: 1)</source>
        <translation>(по умолчанию: 1)</translation>
    </message>
    <message>
        <source>&lt;category&gt; can be:</source>
        <translation>&lt;category&gt; может быть:</translation>
    </message>
    <message>
        <source>Attempt to recover private keys from a corrupt wallet.dat</source>
        <translation>Попытаться восстановить приватные ключи из повреждённого wallet.dat</translation>
    </message>
    <message>
        <source>Block creation options:</source>
        <translation>Параметры создания блоков:</translation>
    </message>
    <message>
        <source>Connect only to the specified node(s)</source>
        <translation>Подключаться только к указанному узлу(ам)</translation>
    </message>
    <message>
        <source>Connection options:</source>
        <translation>Параметры подключения:</translation>
    </message>
    <message>
        <source>Corrupted block database detected</source>
        <translation>БД блоков повреждена</translation>
    </message>
    <message>
        <source>Debugging/Testing options:</source>
        <translation>Параметры отладки/тестирования:</translation>
    </message>
    <message>
        <source>Discover own IP address (default: 1 when listening and no -externalip)</source>
        <translation>Определить свой IP (по умолчанию: 1 при прослушивании и если не используется -externalip)</translation>
    </message>
    <message>
        <source>Do not load the wallet and disable wallet RPC calls</source>
        <translation>Не загружать бумажник и запретить обращения к нему через RPC</translation>
    </message>
    <message>
        <source>Do you want to rebuild the block database now?</source>
        <translation>Пересобрать БД блоков прямо сейчас?</translation>
    </message>
    <message>
        <source>Error initializing block database</source>
        <translation>Ошибка инициализации БД блоков</translation>
    </message>
    <message>
        <source>Error initializing wallet database environment %s!</source>
        <translation>Ошибка инициализации окружения БД бумажника %s!</translation>
    </message>
    <message>
        <source>Error loading block database</source>
        <translation>Ошибка чтения базы данных блоков</translation>
    </message>
    <message>
        <source>Error opening block database</source>
        <translation>Не удалось открыть БД блоков</translation>
    </message>
    <message>
        <source>Error: A fatal internal error occured, see debug.log for details</source>
        <translation>Ошибка: произошла неустранимая ошибка, детали в debug.log</translation>
    </message>
    <message>
        <source>Error: Disk space is low!</source>
        <translation>Ошибка: мало места на диске!</translation>
    </message>
    <message>
        <source>Failed to listen on any port. Use -listen=0 if you want this.</source>
        <translation>Не удалось начать прослушивание на порту. Используйте -listen=0 если вас это устраивает.</translation>
    </message>
    <message>
        <source>If &lt;category&gt; is not supplied, output all debugging information.</source>
        <translation>Если &lt;category&gt; не предоставлена, выводить всю отладочную информацию.</translation>
    </message>
    <message>
        <source>Importing...</source>
        <translation>Импорт ...</translation>
    </message>
    <message>
        <source>Incorrect or no genesis block found. Wrong datadir for network?</source>
        <translation>Неверный или отсутствующий начальный блок. Неправильный каталог данных для сети?</translation>
    </message>
    <message>
        <source>Invalid -onion address: '%s'</source>
        <translation>Неверный -onion адрес: '%s'</translation>
    </message>
    <message>
        <source>Not enough file descriptors available.</source>
        <translation>Недостаточно файловых дескрипторов.</translation>
    </message>
    <message>
        <source>Only connect to nodes in network &lt;net&gt; (ipv4, ipv6 or onion)</source>
        <translation>Соединяться только по сети &lt;net&gt; (ipv4, ipv6 или onion)</translation>
    </message>
    <message>
        <source>Rebuild block chain index from current blk000??.dat files</source>
        <translation>Перестроить индекс цепи блоков из текущих файлов blk000??.dat</translation>
    </message>
    <message>
        <source>Set database cache size in megabytes (%d to %d, default: %d)</source>
        <translation>Установить размер кэша БД в мегабайтах(от %d до %d, по умолчанию: %d)</translation>
    </message>
    <message>
        <source>Set maximum block size in bytes (default: %d)</source>
        <translation>Задать максимальный размер блока в байтах (по умолчанию: %d)</translation>
    </message>
    <message>
        <source>Specify wallet file (within data directory)</source>
        <translation>Укажите файл бумажника (внутри каталога данных)</translation>
    </message>
    <message>
        <source>This is intended for regression testing tools and app development.</source>
        <translation>Это рассчитано на инструменты регрессионного тестирования и разработку приложений.</translation>
    </message>
    <message>
        <source>Use UPnP to map the listening port (default: %u)</source>
        <translation>Использовать UPnP для проброса порта (по умолчанию: %u)</translation>
    </message>
    <message>
        <source>Verifying blocks...</source>
        <translation>Проверка блоков...</translation>
    </message>
    <message>
        <source>Verifying wallet...</source>
        <translation>Проверка бумажника...</translation>
    </message>
    <message>
        <source>Wallet %s resides outside data directory %s</source>
        <translation>Бумажник %s располагается вне каталога данных %s</translation>
    </message>
    <message>
        <source>Wallet options:</source>
        <translation>Настройки бумажника:</translation>
    </message>
    <message>
        <source>You need to rebuild the database using -reindex to change -txindex</source>
        <translation>Вам необходимо пересобрать базы данных с помощью -reindex, чтобы изменить -txindex</translation>
    </message>
    <message>
        <source>Imports blocks from external blk000??.dat file</source>
        <translation>Импортировать блоки из внешнего файла blk000??.dat</translation>
    </message>
    <message>
        <source>Allow JSON-RPC connections from specified source. Valid for &lt;ip&gt; are a single IP (e.g. 1.2.3.4), a network/netmask (e.g. 1.2.3.4/255.255.255.0) or a network/CIDR (e.g. 1.2.3.4/24). This option can be specified multiple times</source>
        <translation>Разрешить подключения JSON-RPC с указанного источника. Разрешённые значения для &lt;ip&gt; — отдельный IP (например, 1.2.3.4), сеть/маска сети (например, 1.2.3.4/255.255.255.0) или сеть/CIDR (например, 1.2.3.4/24). Эту опцию можно использовать многократно</translation>
    </message>
    <message>
        <source>An error occurred while setting up the RPC address %s port %u for listening: %s</source>
        <translation>Произошла ошибка в процессе открытия RPC адреса %s порта %u для прослушивания: %s</translation>
    </message>
    <message>
        <source>Bind to given address and whitelist peers connecting to it. Use [host]:port notation for IPv6</source>
        <translation>Привязаться к указанному адресу и внести в белый список подключающихся к нему участников. Используйте [хост]:порт для IPv6</translation>
    </message>
    <message>
        <source>Bind to given address to listen for JSON-RPC connections. Use [host]:port notation for IPv6. This option can be specified multiple times (default: bind to all interfaces)</source>
        <translation>Привязаться к указанному адресу для прослушивания JSON-RPC подключений. Используйте запись [хост]:порт для IPv6. Эту опцию можно использовать многократно (по умолчанию: привязываться ко всем интерфейсам)</translation>
    </message>
    <message>
        <source>Cannot obtain a lock on data directory %s. Litecoin Core is probably already running.</source>
        <translation>Не удалось установить блокировку на каталог данных %s. Возможно, Litecoin Core уже запущен.</translation>
    </message>
    <message>
        <source>Continuously rate-limit free transactions to &lt;n&gt;*1000 bytes per minute (default:%u)</source>
        <translation>Ограничить скорость передачи бесплатных транзакций до &lt;n&gt;*1000 байт в минуту (по умолчанию: %u)</translation>
    </message>
    <message>
        <source>Create new files with system default permissions, instead of umask 077 (only effective with disabled wallet functionality)</source>
        <translation>Создавать новые файлы с системными правами по умолчанию вместо umask 077 (эффективно только при отключенном бумажнике)</translation>
    </message>
    <message>
        <source>Error: Listening for incoming connections failed (listen returned error %s)</source>
        <translation>Ошибка: не удалось начать прослушивание входящих подключений (прослушивание вернуло ошибку %s)</translation>
    </message>
    <message>
        <source>Error: Unsupported argument -socks found. Setting SOCKS version isn't possible anymore, only SOCKS5 proxies are supported.</source>
        <translation>Ошибка: обнаружен неподдерживаемый аргумент -socks. Выбор версии SOCKS более невозможен, поддерживаются только прокси SOCKS5.</translation>
    </message>
    <message>
        <source>Execute command when a relevant alert is received or we see a really long fork (%s in cmd is replaced by message)</source>
        <translation>Выполнить команду, когда приходит соответствующее сообщение о тревоге или наблюдается очень длинное расщепление цепи (%s в команде заменяется на сообщение)</translation>
    </message>
    <message>
        <source>Fees (in LTC/Kb) smaller than this are considered zero fee for relaying (default: %s)</source>
        <translation>Комиссии (в LTC/Кб) меньшие этого значения считаются нулевыми для трансляции (по умолчанию: %s)</translation>
    </message>
    <message>
        <source>Fees (in LTC/Kb) smaller than this are considered zero fee for transaction creation (default: %s)</source>
        <translation>Комиссии (в LTC/Кб) меньшие этого значения считаются нулевыми для создания транзакции (по умолчанию: %s)</translation>
    </message>
    <message>
        <source>If paytxfee is not set, include enough fee so transactions begin confirmation on average within n blocks (default: %u)</source>
        <translation>Если paytxfee не задан, включить достаточную комиссию для подтверждения транзакции в среднем за n блоков (по умолчанию: %u)</translation>
    </message>
    <message>
        <source>Invalid amount for -maxtxfee=&lt;amount&gt;: '%s' (must be at least the minrelay fee of %s to prevent stuck transactions)</source>
        <translation>Неверное значение для -maxtxfee=&lt;amount&gt;: '%s' (минимальная комиссия трансляции %s для предотвращения зависания транзакций)</translation>
    </message>
    <message>
        <source>Maximum size of data in data carrier transactions we relay and mine (default: %u)</source>
        <translation>Наибольший размер данных в носителе данных транзакций, которые мы передаем и генерируем (по умолчанию: %u)</translation>
    </message>
    <message>
        <source>Maximum total fees to use in a single wallet transaction, setting too low may abort large transactions (default: %s)</source>
        <translation>Максимальная сумма комиссий для одной транзакции в бумажнике, слишком низкое значение может вызвать прерывание больших транзакций (по умолчанию: %s)</translation>
    </message>
    <message>
        <source>Query for peer addresses via DNS lookup, if low on addresses (default: 1 unless -connect)</source>
        <translation>Запрашивать адреса участников с помощью DNS, если адресов мало (по умолчанию: 1, если не указан -connect)</translation>
    </message>
    <message>
        <source>Require high priority for relaying free or low-fee transactions (default:%u)</source>
        <translation>Требовать высокий приоритет для пересылки бесплатных или низкокомиссионных транзакций (по умолчанию: %u)</translation>
    </message>
    <message>
        <source>Set maximum size of high-priority/low-fee transactions in bytes (default: %d)</source>
        <translation>Задать максимальный размер высокоприоритетных/низкокомиссионных транзакций в байтах (по умолчанию: %d)</translation>
    </message>
    <message>
        <source>Set the number of threads for coin generation if enabled (-1 = all cores, default: %d)</source>
        <translation>Задать число потоков генерации монет, если она включена (-1 = все ядра процессора, по умолчанию: %d)</translation>
    </message>
    <message>
        <source>This product includes software developed by the OpenSSL Project for use in the OpenSSL Toolkit &lt;https://www.openssl.org/&gt; and cryptographic software written by Eric Young and UPnP software written by Thomas Bernard.</source>
        <translation>Этот продукт включает ПО, разработанное OpenSSL Project для использования в OpenSSL Toolkit &lt;https://www.openssl.org/&gt; и криптографическое ПО, написанное Eric Young и ПО для работы с UPnP, написанное Thomas Bernard.</translation>
    </message>
    <message>
        <source>To use litecoind, or the -server option to litecoin-qt, you must set an rpcpassword in the configuration file:
%s
It is recommended you use the following random password:
rpcuser=litecoinrpc
rpcpassword=%s
(you do not need to remember this password)
The username and password MUST NOT be the same.
If the file does not exist, create it with owner-readable-only file permissions.
It is also recommended to set alertnotify so you are notified of problems;
for example: alertnotify=echo %%s | mail -s "Litecoin Alert" admin@foo.com
</source>
        <translation>Для использования litecoind или опции litecoin-qt -server, вы должны установить опцию rpcpassword в конфигурационном файле:
 %s
Рекомендуется использовать следующий случайный пароль:
rpcuser=litecoinrpc
rpcpassword=%s
(вам не нужно запоминать этот пароль)
Имя и пароль ДОЛЖНЫ различаться.
Если файл не существует, создайте его и установите право доступа только для чтения только для владельца.
Также рекомендуется включить alertnotify для оповещения о проблемах;
Например: alertnotify=echo %%s | mail -s "Litecoin Alert" admin@foo.com
</translation>
    </message>
    <message>
        <source>Warning: -maxtxfee is set very high! Fees this large could be paid on a single transaction.</source>
        <translation>Внимание: установлено очень большое значение -paytxfee. Такие большие комиссии могут быть уплачены в отдельной транзакции.</translation>
    </message>
    <message>
        <source>Warning: Please check that your computer's date and time are correct! If your clock is wrong Litecoin Core will not work properly.</source>
        <translation>Внимание: убедитесь, что дата и время на Вашем компьютере выставлены верно. Если Ваши часы идут неправильно, Litecoin Core будет работать некорректно.</translation>
    </message>
    <message>
        <source>Whitelisted peers cannot be DoS banned and their transactions are always relayed, even if they are already in the mempool, useful e.g. for a gateway</source>
        <translation>Участники из белого списка не могуть быть забанены за DoS, и их транзакции всегда транслируются, даже если они уже содержатся в памяти. Полезно, например, для шлюза.</translation>
    </message>
    <message>
        <source>Accept public REST requests (default: %u)</source>
        <translation>Принимать публичные REST-запросы (по умолчанию: %u)</translation>
    </message>
    <message>
        <source>Cannot resolve -whitebind address: '%s'</source>
        <translation>Не удаётся разрешить адрес в параметре -whitebind: '%s'</translation>
    </message>
    <message>
        <source>Connect through SOCKS5 proxy</source>
        <translation>Подключаться через SOCKS5 прокси</translation>
    </message>
    <message>
        <source>Copyright (C) 2009-%i The Bitcoin Core Developers</source>
        <translation>Все права защищены © 2009-%i Разработчики Bitcoin Core</translation>
    </message>
    <message>
        <source>Could not parse -rpcbind value %s as network address</source>
        <translation>Не удалось разобрать значение %s параметра -rpcbind как сетевой адрес</translation>
    </message>
    <message>
        <source>Error loading wallet.dat: Wallet requires newer version of Litecoin Core</source>
        <translation>Ошибка загрузки wallet.dat: бумажник требует более новую версию Litecoin Core</translation>
    </message>
    <message>
        <source>Error reading from database, shutting down.</source>
        <translation>Ошибка чтения базы данных, работа завершается.</translation>
    </message>
    <message>
        <source>Error: Unsupported argument -tor found, use -onion.</source>
        <translation>Ошибка: обнаружен неподдерживаемый параметр -tor, используйте -onion.</translation>
    </message>
    <message>
        <source>Fee (in LTC/kB) to add to transactions you send (default: %s)</source>
        <translation>Комиссия (в LTC/Кб) для добавления к вашим транзакциям (по умолчанию: %s)</translation>
    </message>
    <message>
        <source>Information</source>
        <translation>Информация</translation>
    </message>
    <message>
        <source>Initialization sanity check failed. Litecoin Core is shutting down.</source>
        <translation>Не удалось проверить чистоту. Litecoin Core выключается.</translation>
    </message>
    <message>
        <source>Invalid amount for -maxtxfee=&lt;amount&gt;: '%s'</source>
        <translation>Неверное значение -maxtxfee=&lt;amount&gt;: '%s'</translation>
    </message>
    <message>
        <source>Invalid amount for -minrelaytxfee=&lt;amount&gt;: '%s'</source>
        <translation>Неверная сумма в параметре -minrelaytxfee=&lt;кол-во&gt;: '%s'</translation>
    </message>
    <message>
        <source>Invalid amount for -mintxfee=&lt;amount&gt;: '%s'</source>
        <translation>Неверная сумма в параметре -mintxfee=&lt;кол-во&gt;: '%s'</translation>
    </message>
    <message>
        <source>Invalid amount for -paytxfee=&lt;amount&gt;: '%s' (must be at least %s)</source>
        <translation>Неверное количество в параметре -paytxfee=&lt;кол-во&gt;: '%s' (должно быть как минимум %s)</translation>
    </message>
    <message>
        <source>Invalid netmask specified in -whitelist: '%s'</source>
        <translation>Указана неверная сетевая маска в -whitelist: '%s'</translation>
    </message>
    <message>
        <source>Keep at most &lt;n&gt; unconnectable transactions in memory (default: %u)</source>
        <translation>Держать в памяти до &lt;n&gt; несвязных транзакций (по умолчанию: %u)</translation>
    </message>
    <message>
        <source>Need to specify a port with -whitebind: '%s'</source>
        <translation>Необходимо указать порт с помощью -whitebind: '%s'</translation>
    </message>
    <message>
        <source>Node relay options:</source>
        <translation>Параметры трансляции узла:</translation>
    </message>
    <message>
        <source>RPC SSL options: (see the Litecoin Wiki for SSL setup instructions)</source>
        <translation>Параметры RPC SSL: (см. Litecoin вики для инструкций по настройке SSL)</translation>
    </message>
    <message>
        <source>RPC server options:</source>
        <translation>Параметры сервера RPC:</translation>
    </message>
    <message>
        <source>RPC support for HTTP persistent connections (default: %d)</source>
        <translation>Поддержка RPC постоянных HTTP подключений (по умолчанию: %d)</translation>
    </message>
    <message>
        <source>Randomly drop 1 of every &lt;n&gt; network messages</source>
        <translation>Случайно отбрасывать 1 из каждых &lt;n&gt; сетевых сообщений</translation>
    </message>
    <message>
        <source>Randomly fuzz 1 of every &lt;n&gt; network messages</source>
        <translation>Случайно разбрасывать 1 из каждых &lt;n&gt; сетевых сообщений</translation>
    </message>
    <message>
        <source>Send trace/debug info to console instead of debug.log file</source>
        <translation>Выводить информацию трассировки/отладки на консоль вместо файла debug.log</translation>
    </message>
    <message>
        <source>Send transactions as zero-fee transactions if possible (default: %u)</source>
        <translation>Осуществить транзакцию бесплатно, если возможно (по умолчанию: %u)</translation>
    </message>
    <message>
        <source>Show all debugging options (usage: --help -help-debug)</source>
        <translation>Показать все отладочные параметры (использование: --help -help-debug)</translation>
    </message>
    <message>
        <source>Shrink debug.log file on client startup (default: 1 when no -debug)</source>
        <translation>Сжимать файл debug.log при запуске клиента (по умолчанию: 1, если нет -debug)</translation>
    </message>
    <message>
        <source>Signing transaction failed</source>
        <translation>Не удалось подписать транзакцию</translation>
    </message>
    <message>
        <source>This is experimental software.</source>
        <translation>Это экспериментальное ПО.</translation>
    </message>
    <message>
        <source>Transaction amount too small</source>
        <translation>Сумма транзакции слишком мала</translation>
    </message>
    <message>
        <source>Transaction amounts must be positive</source>
        <translation>Сумма транзакции должна быть положительна</translation>
    </message>
    <message>
        <source>Transaction too large for fee policy</source>
        <translation>Транзакция слишком большая для правил комиссии.</translation>
    </message>
    <message>
        <source>Transaction too large</source>
        <translation>Транзакция слишком большая</translation>
    </message>
    <message>
        <source>Unable to bind to %s on this computer (bind returned error %s)</source>
        <translation>Невозможно привязаться к %s на этом компьютере (bind вернул ошибку %s)</translation>
    </message>
    <message>
        <source>Use UPnP to map the listening port (default: 1 when listening)</source>
        <translation>Использовать UPnP для проброса порта (по умолчанию: 1, если используется прослушивание)</translation>
    </message>
    <message>
        <source>Username for JSON-RPC connections</source>
        <translation>Имя для подключений JSON-RPC</translation>
    </message>
    <message>
        <source>Wallet needed to be rewritten: restart Litecoin Core to complete</source>
        <translation>Необходимо перезаписать бумажник, перезапустите Litecoin Core для завершения операции.</translation>
    </message>
    <message>
        <source>Warning</source>
        <translation>Внимание</translation>
    </message>
    <message>
        <source>Warning: This version is obsolete, upgrade required!</source>
        <translation>Внимание: эта версия устарела, требуется обновление!</translation>
    </message>
    <message>
        <source>Warning: Unsupported argument -benchmark ignored, use -debug=bench.</source>
        <translation>Внимание: неподдерживаемый аргумент -benchmark проигнорирован, используйте -debug=bench.</translation>
    </message>
    <message>
        <source>Warning: Unsupported argument -debugnet ignored, use -debug=net.</source>
        <translation>Внимание: неподдерживаемый аргумент -debugnet проигнорирован, используйте -debug=net.</translation>
    </message>
    <message>
        <source>Zapping all transactions from wallet...</source>
        <translation>Стираем все транзакции из кошелька...</translation>
    </message>
    <message>
        <source>on startup</source>
        <translation>при запуске</translation>
    </message>
    <message>
        <source>wallet.dat corrupt, salvage failed</source>
        <translation>wallet.dat повреждён, спасение данных не удалось</translation>
    </message>
    <message>
        <source>Password for JSON-RPC connections</source>
        <translation>Пароль для подключений JSON-RPC</translation>
    </message>
    <message>
        <source>Execute command when the best block changes (%s in cmd is replaced by block hash)</source>
        <translation>Выполнить команду, когда появляется новый блок (%s в команде заменяется на хэш блока)</translation>
    </message>
    <message>
        <source>Upgrade wallet to latest format</source>
        <translation>Обновить бумажник до последнего формата</translation>
    </message>
    <message>
        <source>Rescan the block chain for missing wallet transactions</source>
        <translation>Перепроверить цепь блоков на предмет отсутствующих в бумажнике транзакций</translation>
    </message>
    <message>
        <source>Use OpenSSL (https) for JSON-RPC connections</source>
        <translation>Использовать OpenSSL (https) для подключений JSON-RPC</translation>
    </message>
    <message>
        <source>This help message</source>
        <translation>Эта справка</translation>
    </message>
    <message>
        <source>Allow DNS lookups for -addnode, -seednode and -connect</source>
        <translation>Разрешить поиск в DNS для -addnode, -seednode и -connect</translation>
    </message>
    <message>
        <source>Loading addresses...</source>
        <translation>Загрузка адресов...</translation>
    </message>
    <message>
        <source>Error loading wallet.dat: Wallet corrupted</source>
        <translation>Ошибка загрузки wallet.dat: Бумажник поврежден</translation>
    </message>
    <message>
        <source>(1 = keep tx meta data e.g. account owner and payment request information, 2 = drop tx meta data)</source>
        <translation>(1 = сохранять метаданные транзакции: например, владельца аккаунта и информацию запроса платежа; 2 = отбросить метаданные)</translation>
    </message>
    <message>
        <source>Flush database activity from memory pool to disk log every &lt;n&gt; megabytes (default: %u)</source>
        <translation>Сбрасывать активность базы данных из памяти на диск каждые &lt;n&gt; мегабайт (по умолчанию: %u)</translation>
    </message>
    <message>
        <source>How thorough the block verification of -checkblocks is (0-4, default: %u)</source>
        <translation>Насколько тщательна проверка контрольных блоков -checkblocks (0-4, по умолчанию: %u)</translation>
    </message>
    <message>
        <source>Log transaction priority and fee per kB when mining blocks (default: %u)</source>
        <translation>Записывать в лог приоритет транзакции и комиссию на килобайт во время добычи блоков (по умолчанию: %u)</translation>
    </message>
    <message>
        <source>Maintain a full transaction index, used by the getrawtransaction rpc call (default: %u)</source>
        <translation>Держать полный индекс транзакций, используемый RPC-запросом getrawtransaction (по умолчанию: %u)</translation>
    </message>
    <message>
        <source>Number of seconds to keep misbehaving peers from reconnecting (default: %u)</source>
        <translation>Число секунд блокирования неправильно ведущих себя узлов (по умолчанию: %u)</translation>
    </message>
    <message>
        <source>Output debugging information (default: %u, supplying &lt;category&gt; is optional)</source>
        <translation>Выводить отладочную информацию (по умолчанию: %u, указание &lt;category&gt; необязательно)</translation>
    </message>
    <message>
        <source>Use separate SOCKS5 proxy to reach peers via Tor hidden services (default: %s)</source>
        <translation>Использовать отдельный прокси SOCKS5 для соединения с участниками через скрытые сервисы Tor (по умолчанию: %s)</translation>
    </message>
    <message>
        <source>(default: %s)</source>
        <translation>(по умолчанию: %s)</translation>
    </message>
    <message>
        <source>Acceptable ciphers (default: %s)</source>
        <translation>Допустимые шифры (по умолчанию: %s)</translation>
    </message>
    <message>
        <source>Always query for peer addresses via DNS lookup (default: %u)</source>
        <translation>Всегда запрашивать адреса участников с помощью DNS (по умолчанию: %u)</translation>
    </message>
    <message>
        <source>Disable safemode, override a real safe mode event (default: %u)</source>
        <translation>Отключить безопасный режим, перекрыть реальное событие безопасного режима (по умолчанию: %u)</translation>
    </message>
    <message>
        <source>Error loading wallet.dat</source>
        <translation>Ошибка при загрузке wallet.dat</translation>
    </message>
    <message>
        <source>Force safe mode (default: %u)</source>
        <translation>Принудительный безопасный режим (по умолчанию: %u)</translation>
    </message>
    <message>
        <source>Generate coins (default: %u)</source>
        <translation>Включить добычу монет (по умолчанию: %u)</translation>
    </message>
    <message>
        <source>How many blocks to check at startup (default: %u, 0 = all)</source>
        <translation>Сколько блоков проверять при запуске (по умолчанию: %u, 0 = все)</translation>
    </message>
    <message>
        <source>Include IP addresses in debug output (default: %u)</source>
        <translation>Включить IP-адреса в отладочный вывод (по умолчанию: %u)</translation>
    </message>
    <message>
        <source>Invalid -proxy address: '%s'</source>
        <translation>Неверный адрес -proxy: '%s'</translation>
    </message>
    <message>
        <source>Limit size of signature cache to &lt;n&gt; entries (default: %u)</source>
        <translation>Ограничить размер кэша подписей &lt;n&gt; записями (по умолчанию: %u)</translation>
    </message>
    <message>
        <source>Listen for JSON-RPC connections on &lt;port&gt; (default: %u or testnet: %u)</source>
        <translation>Прослушивать подключения JSON-RPC на &lt;порту&gt; (по умолчанию: %u или %u в тестовой сети)</translation>
    </message>
    <message>
        <source>Listen for connections on &lt;port&gt; (default: %u or testnet: %u)</source>
        <translation>Принимать входящие подключения на &lt;port&gt; (по умолчанию: %u или %u в тестовой сети)</translation>
    </message>
    <message>
        <source>Maintain at most &lt;n&gt; connections to peers (default: %u)</source>
        <translation>Поддерживать не более &lt;n&gt; подключений к узлам (по умолчанию: %u)</translation>
    </message>
    <message>
        <source>Maximum per-connection receive buffer, &lt;n&gt;*1000 bytes (default: %u)</source>
        <translation>Максимальный размер буфера приёма на соединение, &lt;n&gt;*1000 байт (по умолчанию: %u)</translation>
    </message>
    <message>
        <source>Maximum per-connection send buffer, &lt;n&gt;*1000 bytes (default: %u)</source>
        <translation>Максимальный размер буфера отправки на соединение, &lt;n&gt;*1000 байт (по умолчанию: %u)</translation>
    </message>
    <message>
        <source>Only accept block chain matching built-in checkpoints (default: %u)</source>
        <translation>Принимать цепь блоков, лишь если она соответствует встроенным контрольным точкам (по умолчанию: %u)</translation>
    </message>
    <message>
        <source>Prepend debug output with timestamp (default: %u)</source>
        <translation>Дописывать отметки времени к отладочному выводу (по умолчанию: %u)</translation>
    </message>
    <message>
        <source>Relay and mine data carrier transactions (default: %u)</source>
        <translation>Транслировать и генерировать транзакции носителей данных (по умолчанию: %u)</translation>
    </message>
    <message>
        <source>Relay non-P2SH multisig (default: %u)</source>
        <translation>Транслировать не-P2SH мультиподпись (по умолчанию: %u)</translation>
    </message>
    <message>
        <source>Run a thread to flush wallet periodically (default: %u)</source>
        <translation>Запустить поток для периодического сохранения бумажника (по умолчанию: %u)</translation>
    </message>
    <message>
        <source>Server certificate file (default: %s)</source>
        <translation>Файл сертификата сервера (по умолчанию: %s)</translation>
    </message>
    <message>
        <source>Server private key (default: %s)</source>
        <translation>Закрытый ключ сервера (по умолчанию: %s)</translation>
    </message>
    <message>
        <source>Set key pool size to &lt;n&gt; (default: %u)</source>
        <translation>Установить размер пула ключей в &lt;n&gt; (по умолчанию: %u)</translation>
    </message>
    <message>
        <source>Set the number of threads to service RPC calls (default: %d)</source>
        <translation>Задать число потоков выполнения запросов RPC (по умолчанию: %d)</translation>
    </message>
    <message>
        <source>Sets the DB_PRIVATE flag in the wallet db environment (default: %u)</source>
        <translation>Установить флаг DB_PRIVATE в окружении базы данных бумажника (по умолчанию: %u)</translation>
    </message>
    <message>
        <source>Specify configuration file (default: %s)</source>
        <translation>Указать конфигурационный файл (по умолчанию: %s)</translation>
    </message>
    <message>
        <source>Specify connection timeout in milliseconds (minimum: 1, default: %d)</source>
        <translation>Указать тайм-аут соединения в миллисекундах (минимум: 1, по умолчанию: %d)</translation>
    </message>
    <message>
        <source>Specify pid file (default: %s)</source>
        <translation>Указать pid-файл (по умолчанию: %s)</translation>
    </message>
    <message>
        <source>Spend unconfirmed change when sending transactions (default: %u)</source>
        <translation>Тратить неподтвержденную сдачу при отправке транзакций (по умолчанию: %u)</translation>
    </message>
    <message>
        <source>Stop running after importing blocks from disk (default: %u)</source>
        <translation>Остановиться после импорта блоков с диска (по умолчанию: %u)</translation>
    </message>
    <message>
        <source>Threshold for disconnecting misbehaving peers (default: %u)</source>
        <translation>Порог для отключения неправильно ведущих себя узлов (по умолчанию: %u)</translation>
    </message>
    <message>
        <source>Unknown network specified in -onlynet: '%s'</source>
        <translation>В параметре -onlynet указана неизвестная сеть: '%s'</translation>
    </message>
    <message>
        <source>Cannot resolve -bind address: '%s'</source>
        <translation>Не удаётся разрешить адрес в параметре -bind: '%s'</translation>
    </message>
    <message>
        <source>Cannot resolve -externalip address: '%s'</source>
        <translation>Не удаётся разрешить адрес в параметре -externalip: '%s'</translation>
    </message>
    <message>
        <source>Invalid amount for -paytxfee=&lt;amount&gt;: '%s'</source>
        <translation>Неверная сумма в параметре -paytxfee=&lt;кол-во&gt;: '%s'</translation>
    </message>
    <message>
        <source>Insufficient funds</source>
        <translation>Недостаточно монет</translation>
    </message>
    <message>
        <source>Loading block index...</source>
        <translation>Загрузка индекса блоков...</translation>
    </message>
    <message>
        <source>Add a node to connect to and attempt to keep the connection open</source>
        <translation>Добавить узел для подключения и пытаться поддерживать соединение открытым</translation>
    </message>
    <message>
        <source>Loading wallet...</source>
        <translation>Загрузка бумажника...</translation>
    </message>
    <message>
        <source>Cannot downgrade wallet</source>
        <translation>Не удаётся понизить версию бумажника</translation>
    </message>
    <message>
        <source>Cannot write default address</source>
        <translation>Не удаётся записать адрес по умолчанию</translation>
    </message>
    <message>
        <source>Rescanning...</source>
        <translation>Сканирование...</translation>
    </message>
    <message>
        <source>Done loading</source>
        <translation>Загрузка завершена</translation>
    </message>
    <message>
        <source>Error</source>
        <translation>Ошибка</translation>
    </message>
</context>
=======
    </context>
<context>
    <name>bitcoin-core</name>
    </context>
>>>>>>> cf5bf554
</TS><|MERGE_RESOLUTION|>--- conflicted
+++ resolved
@@ -160,13 +160,8 @@
         <translation>Подтвердите шифрование бумажника</translation>
     </message>
     <message>
-<<<<<<< HEAD
         <source>Warning: If you encrypt your wallet and lose your passphrase, you will &lt;b&gt;LOSE ALL OF YOUR LITECOINS&lt;/b&gt;!</source>
-        <translation>Внимание: если вы зашифруете бумажник и потеряете пароль, вы &lt;b&gt;ПОТЕРЯЕТЕ ВСЕ ВАШИ БИТКОЙНЫ&lt;/b&gt;!</translation>
-=======
-        <source>Warning: If you encrypt your wallet and lose your passphrase, you will &lt;b&gt;LOSE ALL OF YOUR BITCOINS&lt;/b&gt;!</source>
         <translation>Предупреждение: если вы зашифруете бумажник и потеряете пароль, вы &lt;b&gt;ПОТЕРЯЕТЕ ВСЕ ВАШИ БИТКОЙНЫ&lt;/b&gt;!</translation>
->>>>>>> cf5bf554
     </message>
     <message>
         <source>Are you sure you wish to encrypt your wallet?</source>
@@ -308,13 +303,8 @@
         <translation>Идёт переиндексация блоков на диске...</translation>
     </message>
     <message>
-<<<<<<< HEAD
         <source>Send coins to a Litecoin address</source>
-        <translation>Отправить монеты на указанный адрес Litecoin</translation>
-=======
-        <source>Send coins to a Bitcoin address</source>
-        <translation>Отправить монеты на адрес Bitcoin</translation>
->>>>>>> cf5bf554
+        <translation>Отправить монеты на адрес Litecoin</translation>
     </message>
     <message>
         <source>Modify configuration options for Litecoin</source>
@@ -341,13 +331,8 @@
         <translation>Проверить сообщение...</translation>
     </message>
     <message>
-<<<<<<< HEAD
         <source>Litecoin</source>
         <translation>Litecoin</translation>
-=======
-        <source>Bitcoin</source>
-        <translation>Биткойн</translation>
->>>>>>> cf5bf554
     </message>
     <message>
         <source>Wallet</source>
@@ -433,13 +418,6 @@
         <source>Show the Litecoin Core help message to get a list with possible Litecoin command-line options</source>
         <translation>Показать помощь по Litecoin Core и получить список доступных параметров командной строки.</translation>
     </message>
-<<<<<<< HEAD
-    <message numerus="yes">
-        <source>%n active connection(s) to Litecoin network</source>
-        <translation><numerusform>%n активное соединение с сетью</numerusform><numerusform>%n активных соединений с сетью</numerusform><numerusform>%n активных соединений с сетью Litecoin</numerusform><numerusform>%n активных соединений с сетью Litecoin</numerusform></translation>
-    </message>
-=======
->>>>>>> cf5bf554
     <message>
         <source>No block source available...</source>
         <translation>Нет доступного источника блоков...</translation>
@@ -472,15 +450,15 @@
 <context>
     <name>HelpMessageDialog</name>
     <message>
-        <source>Bitcoin Core</source>
-        <translation>Bitcoin Core</translation>
+        <source>Litecoin Core</source>
+        <translation>Litecoin Core</translation>
     </message>
     </context>
 <context>
     <name>Intro</name>
     <message>
-        <source>Bitcoin Core</source>
-        <translation>Bitcoin Core</translation>
+        <source>Litecoin Core</source>
+        <translation>Litecoin Core</translation>
     </message>
     </context>
 <context>
@@ -551,8 +529,8 @@
 <context>
     <name>SplashScreen</name>
     <message>
-        <source>Bitcoin Core</source>
-        <translation>Bitcoin Core</translation>
+        <source>Litecoin Core</source>
+        <translation>Litecoin Core</translation>
     </message>
     </context>
 <context>
@@ -609,2791 +587,8 @@
         <source>Export the data in the current tab to a file</source>
         <translation>Экспортировать данные текущей вкладки в файл</translation>
     </message>
-<<<<<<< HEAD
-    <message>
-        <source>Edit sending address</source>
-        <translation>Изменение адреса для отправки</translation>
-    </message>
-    <message>
-        <source>The entered address "%1" is already in the address book.</source>
-        <translation>Введённый адрес «%1» уже находится в адресной книге.</translation>
-    </message>
-    <message>
-        <source>The entered address "%1" is not a valid Litecoin address.</source>
-        <translation>Введённый адрес "%1" не является правильным Litecoin-адресом.</translation>
-    </message>
-    <message>
-        <source>Could not unlock wallet.</source>
-        <translation>Не удается разблокировать бумажник.</translation>
-    </message>
-    <message>
-        <source>New key generation failed.</source>
-        <translation>Генерация нового ключа не удалась.</translation>
-    </message>
-</context>
-<context>
-    <name>FreespaceChecker</name>
-    <message>
-        <source>A new data directory will be created.</source>
-        <translation>Будет создан новый каталог данных.</translation>
-    </message>
-    <message>
-        <source>name</source>
-        <translation>имя</translation>
-    </message>
-    <message>
-        <source>Directory already exists. Add %1 if you intend to create a new directory here.</source>
-        <translation>Каталог уже существует. Добавьте %1, если вы хотите создать здесь новый каталог.</translation>
-    </message>
-    <message>
-        <source>Path already exists, and is not a directory.</source>
-        <translation>Путь уже существует и не является каталогом.</translation>
-    </message>
-    <message>
-        <source>Cannot create data directory here.</source>
-        <translation>Не удаётся создать здесь каталог данных.</translation>
-    </message>
-</context>
-<context>
-    <name>HelpMessageDialog</name>
-    <message>
-        <source>Litecoin Core</source>
-        <translation>Litecoin Core</translation>
-    </message>
-    <message>
-        <source>version</source>
-        <translation>версия</translation>
-    </message>
-    <message>
-        <source>(%1-bit)</source>
-        <translation>(%1-бит)</translation>
-    </message>
-    <message>
-        <source>About Litecoin Core</source>
-        <translation>О Litecoin Core</translation>
-    </message>
-    <message>
-        <source>Command-line options</source>
-        <translation>Параметры командной строки</translation>
-    </message>
-    <message>
-        <source>Usage:</source>
-        <translation>Использование:</translation>
-    </message>
-    <message>
-        <source>command-line options</source>
-        <translation>параметры командной строки</translation>
-    </message>
-    <message>
-        <source>UI options</source>
-        <translation>Настройки интерфейса</translation>
-    </message>
-    <message>
-        <source>Set language, for example "de_DE" (default: system locale)</source>
-        <translation>Выберите язык, например "de_DE" (по умолчанию: как в системе)</translation>
-    </message>
-    <message>
-        <source>Start minimized</source>
-        <translation>Запускать свёрнутым</translation>
-    </message>
-    <message>
-        <source>Set SSL root certificates for payment request (default: -system-)</source>
-        <translation>Указать корневые SSL-сертификаты для запроса платежа (по умолчанию: -system-)</translation>
-    </message>
-    <message>
-        <source>Show splash screen on startup (default: 1)</source>
-        <translation>Показывать сплэш при запуске (по умолчанию: 1)</translation>
-    </message>
-    <message>
-        <source>Choose data directory on startup (default: 0)</source>
-        <translation>Выбрать каталог данных при запуске (по умолчанию: 0)</translation>
-    </message>
-</context>
-<context>
-    <name>Intro</name>
-    <message>
-        <source>Welcome</source>
-        <translation>Добро пожаловать</translation>
-    </message>
-    <message>
-        <source>Welcome to Litecoin Core.</source>
-        <translation>Добро пожаловать в Litecoin Core.</translation>
-    </message>
-    <message>
-        <source>As this is the first time the program is launched, you can choose where Litecoin Core will store its data.</source>
-        <translation>Так как вы впервые запустили программу, вы можете выбрать, где Litecoin Core будет хранить данные.</translation>
-    </message>
-    <message>
-        <source>Litecoin Core will download and store a copy of the Litecoin block chain. At least %1GB of data will be stored in this directory, and it will grow over time. The wallet will also be stored in this directory.</source>
-        <translation>Litecoin Core скачает и сохранит копию цепи блоков. Как минимум, %1ГБ данных будет храниться в этом каталоге, и со временем он будет расти. Бумажник будет также сохранён в этом каталоге.</translation>
-    </message>
-    <message>
-        <source>Use the default data directory</source>
-        <translation>Использовать каталог данных по умолчанию</translation>
-    </message>
-    <message>
-        <source>Use a custom data directory:</source>
-        <translation>Использовать другой каталог данных:</translation>
-    </message>
-    <message>
-        <source>Litecoin Core</source>
-        <translation>Litecoin Core</translation>
-    </message>
-    <message>
-        <source>Error: Specified data directory "%1" cannot be created.</source>
-        <translation>Ошибка: не удалось создать указанный каталог данных "%1".</translation>
-    </message>
-    <message>
-        <source>Error</source>
-        <translation>Ошибка</translation>
-    </message>
-    <message numerus="yes">
-        <source>%n GB of free space available</source>
-        <translation><numerusform>%nГБ свободного места доступно</numerusform><numerusform>%nГБ свободного места доступно</numerusform><numerusform>%nГБ свободного места доступно</numerusform><numerusform>%nГБ свободного места доступно</numerusform></translation>
-    </message>
-    <message numerus="yes">
-        <source>(of %n GB needed)</source>
-        <translation><numerusform>(из необходимых %nГБ)</numerusform><numerusform>(из необходимых %nГБ)</numerusform><numerusform>(из необходимых %nГБ)</numerusform><numerusform>(из необходимых %nГБ)</numerusform></translation>
-    </message>
-</context>
-<context>
-    <name>OpenURIDialog</name>
-    <message>
-        <source>Open URI</source>
-        <translation>Открыть URI</translation>
-    </message>
-    <message>
-        <source>Open payment request from URI or file</source>
-        <translation>Открыть запрос платежа из URI или файла</translation>
-    </message>
-    <message>
-        <source>URI:</source>
-        <translation>URI:</translation>
-    </message>
-    <message>
-        <source>Select payment request file</source>
-        <translation>Выбрать файл запроса платежа</translation>
-    </message>
-    <message>
-        <source>Select payment request file to open</source>
-        <translation>Выберите файл запроса платежа</translation>
-    </message>
-</context>
-<context>
-    <name>OptionsDialog</name>
-    <message>
-        <source>Options</source>
-        <translation>Параметры</translation>
-    </message>
-    <message>
-        <source>&amp;Main</source>
-        <translation>&amp;Главная</translation>
-    </message>
-    <message>
-        <source>Automatically start Litecoin after logging in to the system.</source>
-        <translation>Автоматически запускать Litecoin после входа в систему</translation>
-    </message>
-    <message>
-        <source>&amp;Start Litecoin on system login</source>
-        <translation>&amp;Запускать Litecoin при входе в систему</translation>
-    </message>
-    <message>
-        <source>Size of &amp;database cache</source>
-        <translation>Размер кэша &amp;БД</translation>
-    </message>
-    <message>
-        <source>MB</source>
-        <translation>МБ</translation>
-    </message>
-    <message>
-        <source>Number of script &amp;verification threads</source>
-        <translation>Число потоков проверки &amp;сценария</translation>
-    </message>
-    <message>
-        <source>Accept connections from outside</source>
-        <translation>Разрешать соединения извне</translation>
-    </message>
-    <message>
-        <source>Allow incoming connections</source>
-        <translation>Разрешить входящие подключения</translation>
-    </message>
-    <message>
-        <source>IP address of the proxy (e.g. IPv4: 127.0.0.1 / IPv6: ::1)</source>
-        <translation>IP-адрес прокси (например IPv4: 127.0.0.1 / IPv6: ::1)</translation>
-    </message>
-    <message>
-        <source>Third party URLs (e.g. a block explorer) that appear in the transactions tab as context menu items. %s in the URL is replaced by transaction hash. Multiple URLs are separated by vertical bar |.</source>
-        <translation>Сторонние URL (например, block explorer), которые отображаются на вкладке транзакций как пункты контекстного меню. %s в URL заменяется хэшем транзакции. URL отделяются друг от друга вертикальной чертой |.</translation>
-    </message>
-    <message>
-        <source>Third party transaction URLs</source>
-        <translation>Сторонние URL транзакций.</translation>
-    </message>
-    <message>
-        <source>Active command-line options that override above options:</source>
-        <translation>Активные опции командной строки, которые перекрывают вышеуказанные опции:</translation>
-    </message>
-    <message>
-        <source>Reset all client options to default.</source>
-        <translation>Сбросить все настройки клиента на значения по умолчанию.</translation>
-    </message>
-    <message>
-        <source>&amp;Reset Options</source>
-        <translation>&amp;Сбросить параметры</translation>
-    </message>
-    <message>
-        <source>&amp;Network</source>
-        <translation>&amp;Сеть</translation>
-    </message>
-    <message>
-        <source>(0 = auto, &lt;0 = leave that many cores free)</source>
-        <translation>(0 = автоматически, &lt;0 = оставить столько незагруженных ядер)</translation>
-    </message>
-    <message>
-        <source>W&amp;allet</source>
-        <translation>Б&amp;умажник</translation>
-    </message>
-    <message>
-        <source>Expert</source>
-        <translation>Эксперт</translation>
-    </message>
-    <message>
-        <source>Enable coin &amp;control features</source>
-        <translation>Включить управление входами</translation>
-    </message>
-    <message>
-        <source>If you disable the spending of unconfirmed change, the change from a transaction cannot be used until that transaction has at least one confirmation. This also affects how your balance is computed.</source>
-        <translation>При отключении траты неподтверждённой сдачи, сдача от транзакции не может быть использована до тех пор пока у этой транзакции не будет хотя бы одно подтверждение. Это также влияет как ваш баланс рассчитывается.</translation>
-    </message>
-    <message>
-        <source>&amp;Spend unconfirmed change</source>
-        <translation>&amp;Тратить неподтверждённую сдачу</translation>
-    </message>
-    <message>
-        <source>Automatically open the Litecoin client port on the router. This only works when your router supports UPnP and it is enabled.</source>
-        <translation>Автоматически открыть порт для Litecoin-клиента на роутере. Работает только если Ваш роутер поддерживает UPnP, и данная функция включена.</translation>
-    </message>
-    <message>
-        <source>Map port using &amp;UPnP</source>
-        <translation>Пробросить порт через &amp;UPnP</translation>
-    </message>
-    <message>
-        <source>Connect to the Litecoin network through a SOCKS5 proxy.</source>
-        <translation>Подключаться к сети Litecoin через прокси SOCKS5</translation>
-    </message>
-    <message>
-        <source>&amp;Connect through SOCKS5 proxy (default proxy):</source>
-        <translation>&amp;Подключаться к сети Litecoin через прокси SOCKS5 (прокси по умолчанию):</translation>
-    </message>
-    <message>
-        <source>Proxy &amp;IP:</source>
-        <translation>&amp;IP Прокси: </translation>
-    </message>
-    <message>
-        <source>&amp;Port:</source>
-        <translation>По&amp;рт: </translation>
-    </message>
-    <message>
-        <source>Port of the proxy (e.g. 9050)</source>
-        <translation>Порт прокси-сервера (например, 9050)</translation>
-    </message>
-    <message>
-        <source>&amp;Window</source>
-        <translation>&amp;Окно</translation>
-    </message>
-    <message>
-        <source>Show only a tray icon after minimizing the window.</source>
-        <translation>Показывать только иконку в системном лотке после сворачивания окна.</translation>
-    </message>
-    <message>
-        <source>&amp;Minimize to the tray instead of the taskbar</source>
-        <translation>&amp;Cворачивать в системный лоток вместо панели задач</translation>
-    </message>
-    <message>
-        <source>Minimize instead of exit the application when the window is closed. When this option is enabled, the application will be closed only after selecting Quit in the menu.</source>
-        <translation>Сворачивать вместо закрытия. Если данная опция будет выбрана — приложение закроется только после выбора соответствующего пункта в меню.</translation>
-    </message>
-    <message>
-        <source>M&amp;inimize on close</source>
-        <translation>С&amp;ворачивать при закрытии</translation>
-    </message>
-    <message>
-        <source>&amp;Display</source>
-        <translation>О&amp;тображение</translation>
-    </message>
-    <message>
-        <source>User Interface &amp;language:</source>
-        <translation>&amp;Язык интерфейса:</translation>
-    </message>
-    <message>
-        <source>The user interface language can be set here. This setting will take effect after restarting Litecoin.</source>
-        <translation>Здесь можно выбрать язык интерфейса. Настройки вступят в силу после перезапуска Litecoin.</translation>
-    </message>
-    <message>
-        <source>&amp;Unit to show amounts in:</source>
-        <translation>&amp;Отображать суммы в единицах: </translation>
-    </message>
-    <message>
-        <source>Choose the default subdivision unit to show in the interface and when sending coins.</source>
-        <translation>Выберите единицу измерения монет при отображении и отправке.</translation>
-    </message>
-    <message>
-        <source>Whether to show coin control features or not.</source>
-        <translation>Показывать ли функции контроля монет или нет.</translation>
-    </message>
-    <message>
-        <source>&amp;OK</source>
-        <translation>&amp;OK</translation>
-    </message>
-    <message>
-        <source>&amp;Cancel</source>
-        <translation>&amp;Отмена</translation>
-    </message>
-    <message>
-        <source>default</source>
-        <translation>по умолчанию</translation>
-    </message>
-    <message>
-        <source>none</source>
-        <translation>ничего</translation>
-    </message>
-    <message>
-        <source>Confirm options reset</source>
-        <translation>Подтвердите сброс параметров</translation>
-    </message>
-    <message>
-        <source>Client restart required to activate changes.</source>
-        <translation>Для применения изменений требуется перезапуск клиента.</translation>
-    </message>
-    <message>
-        <source>Client will be shutdown, do you want to proceed?</source>
-        <translation>Клиент будет выключен, желаете продолжить?</translation>
-    </message>
-    <message>
-        <source>This change would require a client restart.</source>
-        <translation>Это изменение потребует перезапуска клиента.</translation>
-    </message>
-    <message>
-        <source>The supplied proxy address is invalid.</source>
-        <translation>Адрес прокси неверен.</translation>
-    </message>
-</context>
-<context>
-    <name>OverviewPage</name>
-    <message>
-        <source>Form</source>
-        <translation>Форма</translation>
-    </message>
-    <message>
-        <source>The displayed information may be out of date. Your wallet automatically synchronizes with the Litecoin network after a connection is established, but this process has not completed yet.</source>
-        <translation>Отображаемая информация может быть устаревшей. Ваш бумажник автоматически синхронизируется с сетью Litecoin после подключения, но этот процесс пока не завершён.</translation>
-    </message>
-    <message>
-        <source>Watch-only:</source>
-        <translation>Только наблюдение:</translation>
-    </message>
-    <message>
-        <source>Available:</source>
-        <translation>Доступно:</translation>
-    </message>
-    <message>
-        <source>Your current spendable balance</source>
-        <translation>Ваш текущий расходный баланс</translation>
-    </message>
-    <message>
-        <source>Pending:</source>
-        <translation>В ожидании:</translation>
-    </message>
-    <message>
-        <source>Total of transactions that have yet to be confirmed, and do not yet count toward the spendable balance</source>
-        <translation>Общая сумма всех транзакций, которые до сих пор не подтверждены, и до сих пор не учитываются в расходном балансе</translation>
-    </message>
-    <message>
-        <source>Immature:</source>
-        <translation>Незрелые:</translation>
-    </message>
-    <message>
-        <source>Mined balance that has not yet matured</source>
-        <translation>Баланс добытых монет, который ещё не созрел</translation>
-    </message>
-    <message>
-        <source>Balances</source>
-        <translation>Балансы</translation>
-    </message>
-    <message>
-        <source>Total:</source>
-        <translation>Итого:</translation>
-    </message>
-    <message>
-        <source>Your current total balance</source>
-        <translation>Ваш текущий общий баланс</translation>
-    </message>
-    <message>
-        <source>Your current balance in watch-only addresses</source>
-        <translation>Ваш текущий баланс в адресах наблюдения</translation>
-    </message>
-    <message>
-        <source>Spendable:</source>
-        <translation>Доступно:</translation>
-    </message>
-    <message>
-        <source>Recent transactions</source>
-        <translation>Последние транзакции</translation>
-    </message>
-    <message>
-        <source>Unconfirmed transactions to watch-only addresses</source>
-        <translation>Неподтверждённые транзакции на адреса наблюдения</translation>
-    </message>
-    <message>
-        <source>Mined balance in watch-only addresses that has not yet matured</source>
-        <translation>Баланс добытых монет на адресах наблюдения, который ещё не созрел</translation>
-    </message>
-    <message>
-        <source>Current total balance in watch-only addresses</source>
-        <translation>Текущий общий баланс на адресах наблюдения</translation>
-    </message>
-    <message>
-        <source>out of sync</source>
-        <translation>не синхронизировано</translation>
-    </message>
-</context>
-<context>
-    <name>PaymentServer</name>
-    <message>
-        <source>URI handling</source>
-        <translation>Обработка URI</translation>
-    </message>
-    <message>
-        <source>Invalid payment address %1</source>
-        <translation>Неверный адрес платежа %1</translation>
-    </message>
-    <message>
-        <source>Payment request rejected</source>
-        <translation>Запрос платежа отклонён</translation>
-    </message>
-    <message>
-        <source>Payment request network doesn't match client network.</source>
-        <translation>Сеть запроса платежа не совпадает с сетью клиента.</translation>
-    </message>
-    <message>
-        <source>Payment request has expired.</source>
-        <translation>Запрос платежа просрочен.</translation>
-    </message>
-    <message>
-        <source>Payment request is not initialized.</source>
-        <translation>Запрос платежа не инициализирован.</translation>
-    </message>
-    <message>
-        <source>Requested payment amount of %1 is too small (considered dust).</source>
-        <translation>Запрошенная сумма платежа %1 слишком мала (считается пылью).</translation>
-    </message>
-    <message>
-        <source>Payment request error</source>
-        <translation>Ошибка запроса платежа</translation>
-    </message>
-    <message>
-        <source>Cannot start litecoin: click-to-pay handler</source>
-        <translation>Не удаётся запустить litecoin: обработчик click-to-pay</translation>
-    </message>
-    <message>
-        <source>Payment request fetch URL is invalid: %1</source>
-        <translation>Неверный URL запроса платежа: %1</translation>
-    </message>
-    <message>
-        <source>URI cannot be parsed! This can be caused by an invalid Litecoin address or malformed URI parameters.</source>
-        <translation>Не удалось обработать URI! Это может быть связано с неверным адресом Litecoin или неправильными параметрами URI.</translation>
-    </message>
-    <message>
-        <source>Payment request file handling</source>
-        <translation>Обработка файла запроса платежа</translation>
-    </message>
-    <message>
-        <source>Payment request file cannot be read! This can be caused by an invalid payment request file.</source>
-        <translation>Файл запроса платежа не может быть прочитан! Обычно это происходит из-за неверного файла запроса платежа.</translation>
-    </message>
-    <message>
-        <source>Unverified payment requests to custom payment scripts are unsupported.</source>
-        <translation>Непроверенные запросы платежей с нестандартными платёжными сценариями не поддерживаются.</translation>
-    </message>
-    <message>
-        <source>Refund from %1</source>
-        <translation>Возврат от %1</translation>
-    </message>
-    <message>
-        <source>Payment request %1 is too large (%2 bytes, allowed %3 bytes).</source>
-        <translation>Запрос платежа %1 слишком большой (%2 байтов, разрешено %3 байтов).</translation>
-    </message>
-    <message>
-        <source>Payment request DoS protection</source>
-        <translation>DoS-защита запроса платежа</translation>
-    </message>
-    <message>
-        <source>Error communicating with %1: %2</source>
-        <translation>Ошибка связи с %1: %2</translation>
-    </message>
-    <message>
-        <source>Payment request cannot be parsed!</source>
-        <translation>Запрос платежа не может быть разобран!</translation>
-    </message>
-    <message>
-        <source>Bad response from server %1</source>
-        <translation>Плохой ответ от сервера %1</translation>
-    </message>
-    <message>
-        <source>Payment acknowledged</source>
-        <translation>Платёж принят</translation>
-    </message>
-    <message>
-        <source>Network request error</source>
-        <translation>Ошибка сетевого запроса</translation>
-    </message>
-</context>
-<context>
-    <name>PeerTableModel</name>
-    <message>
-        <source>User Agent</source>
-        <translation>Юзер-агент</translation>
-    </message>
-    <message>
-        <source>Address/Hostname</source>
-        <translation>Адрес/имя хоста</translation>
-    </message>
-    <message>
-        <source>Ping Time</source>
-        <translation>Время задержки</translation>
-    </message>
-</context>
-<context>
-    <name>QObject</name>
-    <message>
-        <source>Amount</source>
-        <translation>Сумма</translation>
-    </message>
-    <message>
-        <source>Enter a Litecoin address (e.g. %1)</source>
-        <translation>Введите адрес Litecoin (например, %1)</translation>
-    </message>
-    <message>
-        <source>%1 d</source>
-        <translation>%1 д</translation>
-    </message>
-    <message>
-        <source>%1 h</source>
-        <translation>%1 ч</translation>
-    </message>
-    <message>
-        <source>%1 m</source>
-        <translation>%1 мин</translation>
-    </message>
-    <message>
-        <source>%1 s</source>
-        <translation>%1 с</translation>
-    </message>
-    <message>
-        <source>NETWORK</source>
-        <translation>СЕТЬ</translation>
-    </message>
-    <message>
-        <source>UNKNOWN</source>
-        <translation>НЕИЗВЕСТНЫЙ</translation>
-    </message>
-    <message>
-        <source>None</source>
-        <translation>Ничего</translation>
-    </message>
-    <message>
-        <source>N/A</source>
-        <translation>Н/Д</translation>
-    </message>
-    <message>
-        <source>%1 ms</source>
-        <translation>%1 мс</translation>
-    </message>
-</context>
-<context>
-    <name>QRImageWidget</name>
-    <message>
-        <source>&amp;Save Image...</source>
-        <translation>&amp;Сохранить изображение...</translation>
-    </message>
-    <message>
-        <source>&amp;Copy Image</source>
-        <translation>&amp;Копировать изображение</translation>
-    </message>
-    <message>
-        <source>Save QR Code</source>
-        <translation>Сохранить QR-код</translation>
-    </message>
-    <message>
-        <source>PNG Image (*.png)</source>
-        <translation>Изображение PNG (*.png)</translation>
-    </message>
-</context>
-<context>
-    <name>RPCConsole</name>
-    <message>
-        <source>Client name</source>
-        <translation>Имя клиента</translation>
-    </message>
-    <message>
-        <source>N/A</source>
-        <translation>Н/Д</translation>
-    </message>
-    <message>
-        <source>Client version</source>
-        <translation>Версия клиента</translation>
-    </message>
-    <message>
-        <source>&amp;Information</source>
-        <translation>&amp;Информация</translation>
-    </message>
-    <message>
-        <source>Debug window</source>
-        <translation>Окно отладки</translation>
-    </message>
-    <message>
-        <source>General</source>
-        <translation>Общие</translation>
-    </message>
-    <message>
-        <source>Using OpenSSL version</source>
-        <translation>Используется версия OpenSSL</translation>
-    </message>
-    <message>
-        <source>Using BerkeleyDB version</source>
-        <translation>Используется версия BerkeleyDB</translation>
-    </message>
-    <message>
-        <source>Startup time</source>
-        <translation>Время запуска</translation>
-    </message>
-    <message>
-        <source>Network</source>
-        <translation>Сеть</translation>
-    </message>
-    <message>
-        <source>Name</source>
-        <translation>Имя</translation>
-    </message>
-    <message>
-        <source>Number of connections</source>
-        <translation>Число подключений</translation>
-    </message>
-    <message>
-        <source>Block chain</source>
-        <translation>Цепь блоков</translation>
-    </message>
-    <message>
-        <source>Current number of blocks</source>
-        <translation>Текущее число блоков</translation>
-    </message>
-    <message>
-        <source>Received</source>
-        <translation>Получено</translation>
-    </message>
-    <message>
-        <source>Sent</source>
-        <translation>Отправлено</translation>
-    </message>
-    <message>
-        <source>&amp;Peers</source>
-        <translation>&amp;Участники</translation>
-    </message>
-    <message>
-        <source>Select a peer to view detailed information.</source>
-        <translation>Выберите участника для просмотра подробностей.</translation>
-    </message>
-    <message>
-        <source>Direction</source>
-        <translation>Направление</translation>
-    </message>
-    <message>
-        <source>Version</source>
-        <translation>Версия</translation>
-    </message>
-    <message>
-        <source>User Agent</source>
-        <translation>Юзер-агент</translation>
-    </message>
-    <message>
-        <source>Services</source>
-        <translation>Сервисы</translation>
-    </message>
-    <message>
-        <source>Starting Height</source>
-        <translation>Начальная высота</translation>
-    </message>
-    <message>
-        <source>Sync Height</source>
-        <translation>Высота синхронизации</translation>
-    </message>
-    <message>
-        <source>Ban Score</source>
-        <translation>Очков бана</translation>
-    </message>
-    <message>
-        <source>Connection Time</source>
-        <translation>Время соединения</translation>
-    </message>
-    <message>
-        <source>Last Send</source>
-        <translation>Последняя отправка</translation>
-    </message>
-    <message>
-        <source>Last Receive</source>
-        <translation>Последний раз получено</translation>
-    </message>
-    <message>
-        <source>Bytes Sent</source>
-        <translation>Байт передано</translation>
-    </message>
-    <message>
-        <source>Bytes Received</source>
-        <translation>Байт получено</translation>
-    </message>
-    <message>
-        <source>Ping Time</source>
-        <translation>Время задержки</translation>
-    </message>
-    <message>
-        <source>Last block time</source>
-        <translation>Время последнего блока</translation>
-    </message>
-    <message>
-        <source>&amp;Open</source>
-        <translation>&amp;Открыть</translation>
-    </message>
-    <message>
-        <source>&amp;Console</source>
-        <translation>Консоль</translation>
-    </message>
-    <message>
-        <source>&amp;Network Traffic</source>
-        <translation>Сетевой &amp;трафик</translation>
-    </message>
-    <message>
-        <source>&amp;Clear</source>
-        <translation>&amp;Очистить</translation>
-    </message>
-    <message>
-        <source>Totals</source>
-        <translation>Всего</translation>
-    </message>
-    <message>
-        <source>In:</source>
-        <translation>Вход:</translation>
-    </message>
-    <message>
-        <source>Out:</source>
-        <translation>Выход:</translation>
-    </message>
-    <message>
-        <source>Build date</source>
-        <translation>Дата сборки</translation>
-    </message>
-    <message>
-        <source>Debug log file</source>
-        <translation>Отладочный лог-файл</translation>
-    </message>
-    <message>
-        <source>Open the Litecoin debug log file from the current data directory. This can take a few seconds for large log files.</source>
-        <translation>Открыть отладочный лог-файл Litecoin из текущего каталога данных. Это может занять несколько секунд для больших лог-файлов.</translation>
-    </message>
-    <message>
-        <source>Clear console</source>
-        <translation>Очистить консоль</translation>
-    </message>
-    <message>
-        <source>Welcome to the Litecoin RPC console.</source>
-        <translation>Добро пожаловать в RPC-консоль Litecoin.</translation>
-    </message>
-    <message>
-        <source>Use up and down arrows to navigate history, and &lt;b&gt;Ctrl-L&lt;/b&gt; to clear screen.</source>
-        <translation>Используйте стрелки вверх и вниз для просмотра истории и &lt;b&gt;Ctrl-L&lt;/b&gt; для очистки экрана.</translation>
-    </message>
-    <message>
-        <source>Type &lt;b&gt;help&lt;/b&gt; for an overview of available commands.</source>
-        <translation>Напишите &lt;b&gt;help&lt;/b&gt; для просмотра доступных команд.</translation>
-    </message>
-    <message>
-        <source>%1 B</source>
-        <translation>%1 Б</translation>
-    </message>
-    <message>
-        <source>%1 KB</source>
-        <translation>%1 КБ</translation>
-    </message>
-    <message>
-        <source>%1 MB</source>
-        <translation>%1 МБ</translation>
-    </message>
-    <message>
-        <source>%1 GB</source>
-        <translation>%1 ГБ</translation>
-    </message>
-    <message>
-        <source>via %1</source>
-        <translation>через %1</translation>
-    </message>
-    <message>
-        <source>never</source>
-        <translation>никогда</translation>
-    </message>
-    <message>
-        <source>Inbound</source>
-        <translation>Входящие</translation>
-    </message>
-    <message>
-        <source>Outbound</source>
-        <translation>Исходящие</translation>
-    </message>
-    <message>
-        <source>Unknown</source>
-        <translation>Неизвестно</translation>
-    </message>
-    <message>
-        <source>Fetching...</source>
-        <translation>Получение...</translation>
-    </message>
-</context>
-<context>
-    <name>ReceiveCoinsDialog</name>
-    <message>
-        <source>&amp;Amount:</source>
-        <translation>&amp;Сумма:</translation>
-    </message>
-    <message>
-        <source>&amp;Label:</source>
-        <translation>&amp;Метка:</translation>
-    </message>
-    <message>
-        <source>&amp;Message:</source>
-        <translation>&amp;Сообщение</translation>
-    </message>
-    <message>
-        <source>Reuse one of the previously used receiving addresses. Reusing addresses has security and privacy issues. Do not use this unless re-generating a payment request made before.</source>
-        <translation>Повторно использовать один из ранее использованных адресов. Повторное использование адресов несёт риски безопасности и приватности. Не используйте эту опцию, если вы не создаёте повторно ранее сделанный запрос платежа.</translation>
-    </message>
-    <message>
-        <source>R&amp;euse an existing receiving address (not recommended)</source>
-        <translation>&amp;Повторно использовать существующий адрес получения (не рекомендуется)</translation>
-    </message>
-    <message>
-        <source>An optional message to attach to the payment request, which will be displayed when the request is opened. Note: The message will not be sent with the payment over the Litecoin network.</source>
-        <translation>Необязательное сообщение для запроса платежа, которое будет показано при открытии запроса. Заметьте: сообщение не будет отправлено вместе с платежом через сеть Litecoin.</translation>
-    </message>
-    <message>
-        <source>An optional label to associate with the new receiving address.</source>
-        <translation>Необязательная метка для нового адреса получения.</translation>
-    </message>
-    <message>
-        <source>Use this form to request payments. All fields are &lt;b&gt;optional&lt;/b&gt;.</source>
-        <translation>Заполните форму для запроса платежей. Все поля &lt;b&gt;необязательны&lt;/b&gt;.</translation>
-    </message>
-    <message>
-        <source>An optional amount to request. Leave this empty or zero to not request a specific amount.</source>
-        <translation>Необязательная сумма для запроса. Оставьте пустым или укажите ноль, чтобы запросить неопределённую сумму.</translation>
-    </message>
-    <message>
-        <source>Clear all fields of the form.</source>
-        <translation>Очистить все поля формы.</translation>
-    </message>
-    <message>
-        <source>Clear</source>
-        <translation>Очистить</translation>
-    </message>
-    <message>
-        <source>Requested payments history</source>
-        <translation>История запрошенных платежей</translation>
-    </message>
-    <message>
-        <source>&amp;Request payment</source>
-        <translation>&amp;Запросить платёж</translation>
-    </message>
-    <message>
-        <source>Show the selected request (does the same as double clicking an entry)</source>
-        <translation>Показать выбранный запрос (то же самое, что и двойной клик по записи)</translation>
-    </message>
-    <message>
-        <source>Show</source>
-        <translation>Показать</translation>
-    </message>
-    <message>
-        <source>Remove the selected entries from the list</source>
-        <translation>Удалить выбранные записи из списка</translation>
-    </message>
-    <message>
-        <source>Remove</source>
-        <translation>Удалить</translation>
-    </message>
-    <message>
-        <source>Copy label</source>
-        <translation>Копировать метку</translation>
-    </message>
-    <message>
-        <source>Copy message</source>
-        <translation>Копировать сообщение</translation>
-    </message>
-    <message>
-        <source>Copy amount</source>
-        <translation>Скопировать сумму</translation>
-    </message>
-</context>
-<context>
-    <name>ReceiveRequestDialog</name>
-    <message>
-        <source>QR Code</source>
-        <translation>QR код</translation>
-    </message>
-    <message>
-        <source>Copy &amp;URI</source>
-        <translation>Копировать &amp;URI</translation>
-    </message>
-    <message>
-        <source>Copy &amp;Address</source>
-        <translation>Копировать &amp;адрес</translation>
-    </message>
-    <message>
-        <source>&amp;Save Image...</source>
-        <translation>&amp;Сохранить изображение...</translation>
-    </message>
-    <message>
-        <source>Request payment to %1</source>
-        <translation>Запросить платёж на %1</translation>
-    </message>
-    <message>
-        <source>Payment information</source>
-        <translation>Информация платежа</translation>
-    </message>
-    <message>
-        <source>URI</source>
-        <translation>URI</translation>
-    </message>
-    <message>
-        <source>Address</source>
-        <translation>Адрес</translation>
-    </message>
-    <message>
-        <source>Amount</source>
-        <translation>Сумма</translation>
-    </message>
-    <message>
-        <source>Label</source>
-        <translation>Метка</translation>
-    </message>
-    <message>
-        <source>Message</source>
-        <translation>Сообщение</translation>
-    </message>
-    <message>
-        <source>Resulting URI too long, try to reduce the text for label / message.</source>
-        <translation>Получившийся URI слишком длинный, попробуйте сократить текст метки / сообщения.</translation>
-    </message>
-    <message>
-        <source>Error encoding URI into QR Code.</source>
-        <translation>Ошибка кодирования URI в QR-код</translation>
-    </message>
-</context>
-<context>
-    <name>RecentRequestsTableModel</name>
-    <message>
-        <source>Date</source>
-        <translation>Дата</translation>
-    </message>
-    <message>
-        <source>Label</source>
-        <translation>Метка</translation>
-    </message>
-    <message>
-        <source>Message</source>
-        <translation>Сообщение</translation>
-    </message>
-    <message>
-        <source>Amount</source>
-        <translation>Сумма</translation>
-    </message>
-    <message>
-        <source>(no label)</source>
-        <translation>[нет метки]</translation>
-    </message>
-    <message>
-        <source>(no message)</source>
-        <translation>(нет сообщения)</translation>
-    </message>
-    <message>
-        <source>(no amount)</source>
-        <translation>(нет суммы)</translation>
-    </message>
-</context>
-<context>
-    <name>SendCoinsDialog</name>
-    <message>
-        <source>Send Coins</source>
-        <translation>Отправка</translation>
-    </message>
-    <message>
-        <source>Coin Control Features</source>
-        <translation>Функции Контроля Монет</translation>
-    </message>
-    <message>
-        <source>Inputs...</source>
-        <translation>Входы...</translation>
-    </message>
-    <message>
-        <source>automatically selected</source>
-        <translation>автоматически выбрано</translation>
-    </message>
-    <message>
-        <source>Insufficient funds!</source>
-        <translation>Недостаточно средств!</translation>
-    </message>
-    <message>
-        <source>Quantity:</source>
-        <translation>Количество:</translation>
-    </message>
-    <message>
-        <source>Bytes:</source>
-        <translation>Байт:</translation>
-    </message>
-    <message>
-        <source>Amount:</source>
-        <translation>Сумма:</translation>
-    </message>
-    <message>
-        <source>Priority:</source>
-        <translation>Приоритет:</translation>
-    </message>
-    <message>
-        <source>Fee:</source>
-        <translation>Комиссия:</translation>
-    </message>
-    <message>
-        <source>After Fee:</source>
-        <translation>После комиссии:</translation>
-    </message>
-    <message>
-        <source>Change:</source>
-        <translation>Размен:</translation>
-    </message>
-    <message>
-        <source>If this is activated, but the change address is empty or invalid, change will be sent to a newly generated address.</source>
-        <translation>Если это выбрано, но адрес сдачи пустой или неверный, сдача будет отправлена на новый сгенерированный адрес.</translation>
-    </message>
-    <message>
-        <source>Custom change address</source>
-        <translation>Свой адрес для сдачи</translation>
-    </message>
-    <message>
-        <source>Transaction Fee:</source>
-        <translation>Комиссия</translation>
-    </message>
-    <message>
-        <source>Choose...</source>
-        <translation>Выберите...</translation>
-    </message>
-    <message>
-        <source>collapse fee-settings</source>
-        <translation>Свернуть настройки комиссии</translation>
-    </message>
-    <message>
-        <source>Minimize</source>
-        <translation>Сворачивать</translation>
-    </message>
-    <message>
-        <source>If the custom fee is set to 1000 satoshis and the transaction is only 250 bytes, then "per kilobyte" only pays 250 satoshis in fee, while "at least" pays 1000 satoshis. For transactions bigger than a kilobyte both pay by kilobyte.</source>
-        <translation>Если комиссия установлена в 1000 сатоши, а транзакция составляет лишь 250 байт, тогда комиссия "на килобайт" составит 250 сатоши, а "как минимум" — 1000 сатоши. Для транзакций крупнее килобайта в обоих случаях будет использоваться платёж "на килобайт".</translation>
-    </message>
-    <message>
-        <source>per kilobyte</source>
-        <translation>за килобайт</translation>
-    </message>
-    <message>
-        <source>If the custom fee is set to 1000 satoshis and the transaction is only 250 bytes, then "per kilobyte" only pays 250 satoshis in fee, while "total at least" pays 1000 satoshis. For transactions bigger than a kilobyte both pay by kilobyte.</source>
-        <translation>Если комиссия установлена в 1000 сатоши, а транзакция составляет лишь 250 байт, тогда комиссия "на килобайт" составит 250 сатоши, а "всего как минимум" — 1000 сатоши. Для транзакций крупнее килобайта в обоих случаях будет использоваться платёж "на килобайт".</translation>
-    </message>
-    <message>
-        <source>total at least</source>
-        <translation>Итого как минимум</translation>
-    </message>
-    <message>
-        <source>Paying only the minimum fee is just fine as long as there is less transaction volume than space in the blocks. But be aware that this can end up in a never confirming transaction once there is more demand for litecoin transactions than the network can process.</source>
-        <translation>Уплата минимальной комиссии — не проблема, пока объём транзакций меньше, чем свободное место в блоках. Учтите, однако, что такая транзакция может никогда не подтвердиться, если спрос на транзакции превышает возможности сети по их обработке.</translation>
-    </message>
-    <message>
-        <source>(read the tooltip)</source>
-        <translation>(прочтите подсказку)</translation>
-    </message>
-    <message>
-        <source>Recommended:</source>
-        <translation>Рекомендовано:</translation>
-    </message>
-    <message>
-        <source>Custom:</source>
-        <translation>Выборочно:</translation>
-    </message>
-    <message>
-        <source>(Smart fee not initialized yet. This usually takes a few blocks...)</source>
-        <translation>(Умная комиссия пока не инициализирована. Обычно для этого требуется несколько блоков...)</translation>
-    </message>
-    <message>
-        <source>Confirmation time:</source>
-        <translation>Время подтверждения:</translation>
-    </message>
-    <message>
-        <source>normal</source>
-        <translation>обычный</translation>
-    </message>
-    <message>
-        <source>fast</source>
-        <translation>ускоренный</translation>
-    </message>
-    <message>
-        <source>Send as zero-fee transaction if possible</source>
-        <translation>Осуществить транзакцию бесплатно, если возможно</translation>
-    </message>
-    <message>
-        <source>(confirmation may take longer)</source>
-        <translation>(подтверждение может занять больше времени)</translation>
-    </message>
-    <message>
-        <source>Send to multiple recipients at once</source>
-        <translation>Отправить нескольким получателям одновременно</translation>
-    </message>
-    <message>
-        <source>Add &amp;Recipient</source>
-        <translation>&amp;Добавить получателя</translation>
-    </message>
-    <message>
-        <source>Clear all fields of the form.</source>
-        <translation>Очистить все поля формы</translation>
-    </message>
-    <message>
-        <source>Dust:</source>
-        <translation>Пыль:</translation>
-    </message>
-    <message>
-        <source>Clear &amp;All</source>
-        <translation>Очистить &amp;всё</translation>
-    </message>
-    <message>
-        <source>Balance:</source>
-        <translation>Баланс:</translation>
-    </message>
-    <message>
-        <source>Confirm the send action</source>
-        <translation>Подтвердить отправку</translation>
-    </message>
-    <message>
-        <source>S&amp;end</source>
-        <translation>&amp;Отправить</translation>
-    </message>
-    <message>
-        <source>Confirm send coins</source>
-        <translation>Подтвердите отправку монет</translation>
-    </message>
-    <message>
-        <source>%1 to %2</source>
-        <translation>С %1 на %2</translation>
-    </message>
-    <message>
-        <source>Copy quantity</source>
-        <translation>Копировать количество</translation>
-    </message>
-    <message>
-        <source>Copy amount</source>
-        <translation>Скопировать сумму</translation>
-    </message>
-    <message>
-        <source>Copy fee</source>
-        <translation>Копировать комиссию</translation>
-    </message>
-    <message>
-        <source>Copy after fee</source>
-        <translation>Копировать после комиссии</translation>
-    </message>
-    <message>
-        <source>Copy bytes</source>
-        <translation>Копировать байты</translation>
-    </message>
-    <message>
-        <source>Copy priority</source>
-        <translation>Копировать приоритет</translation>
-    </message>
-    <message>
-        <source>Copy change</source>
-        <translation>Копировать размен</translation>
-    </message>
-    <message>
-        <source>Total Amount %1 (= %2)</source>
-        <translation>Общая сумма %1 (= %2)</translation>
-    </message>
-    <message>
-        <source>or</source>
-        <translation>или</translation>
-    </message>
-    <message>
-        <source>The recipient address is not valid, please recheck.</source>
-        <translation>Адрес получателя неверный, пожалуйста, перепроверьте.</translation>
-    </message>
-    <message>
-        <source>The amount to pay must be larger than 0.</source>
-        <translation>Сумма для отправки должно быть больше 0.</translation>
-    </message>
-    <message>
-        <source>The amount exceeds your balance.</source>
-        <translation>Сумма превышает Ваш баланс</translation>
-    </message>
-    <message>
-        <source>The total exceeds your balance when the %1 transaction fee is included.</source>
-        <translation>Сумма превысит Ваш баланс, если комиссия в размере %1 будет добавлена к транзакции</translation>
-    </message>
-    <message>
-        <source>Duplicate address found, can only send to each address once per send operation.</source>
-        <translation>Обнаружен дублирующийся адрес. Отправка на один и тот же адрес возможна только один раз за одну операцию отправки</translation>
-    </message>
-    <message>
-        <source>Transaction creation failed!</source>
-        <translation>Не удалось создать транзакцию!</translation>
-    </message>
-    <message>
-        <source>The transaction was rejected! This might happen if some of the coins in your wallet were already spent, such as if you used a copy of wallet.dat and coins were spent in the copy but not marked as spent here.</source>
-        <translation>Транзакция была отклонена! Такое может произойти, если некоторые монеты уже были потрачены, например, если Вы используете одну копию бумажника (wallet.dat), а монеты были потрачены из другой копии, но не были отмечены как потраченные в этой.</translation>
-    </message>
-    <message>
-        <source>A fee higher than %1 is considered an insanely high fee.</source>
-        <translation>Комиссия больше, чем %1, считается невероятно большой.</translation>
-    </message>
-    <message>
-        <source>Estimated to begin confirmation within %1 block(s).</source>
-        <translation>Начало подтверждения ожидается через %1 блок(ов).</translation>
-    </message>
-    <message>
-        <source>Warning: Invalid Litecoin address</source>
-        <translation>Внимание: неверный адрес Litecoin</translation>
-    </message>
-    <message>
-        <source>(no label)</source>
-        <translation>[нет метки]</translation>
-    </message>
-    <message>
-        <source>Warning: Unknown change address</source>
-        <translation>Внимание: неизвестный адрес для сдачи</translation>
-    </message>
-    <message>
-        <source>Copy dust</source>
-        <translation>Копировать пыль</translation>
-    </message>
-    <message>
-        <source>Are you sure you want to send?</source>
-        <translation>Вы уверены, что хотите отправить?</translation>
-    </message>
-    <message>
-        <source>added as transaction fee</source>
-        <translation>добавлено как комиссия</translation>
-    </message>
-</context>
-<context>
-    <name>SendCoinsEntry</name>
-    <message>
-        <source>A&amp;mount:</source>
-        <translation>Ко&amp;личество:</translation>
-    </message>
-    <message>
-        <source>Pay &amp;To:</source>
-        <translation>Полу&amp;чатель:</translation>
-    </message>
-    <message>
-        <source>Enter a label for this address to add it to your address book</source>
-        <translation>Введите метку для данного адреса (для добавления в адресную книгу)</translation>
-    </message>
-    <message>
-        <source>&amp;Label:</source>
-        <translation>&amp;Метка:</translation>
-    </message>
-    <message>
-        <source>Choose previously used address</source>
-        <translation>Выберите ранее использованный адрес</translation>
-    </message>
-    <message>
-        <source>This is a normal payment.</source>
-        <translation>Это нормальный платёж.</translation>
-    </message>
-    <message>
-        <source>The Litecoin address to send the payment to</source>
-        <translation>Адрес Litecoin, на который отправить платёж</translation>
-    </message>
-    <message>
-        <source>Alt+A</source>
-        <translation>Alt+A</translation>
-    </message>
-    <message>
-        <source>Paste address from clipboard</source>
-        <translation>Вставить адрес из буфера обмена</translation>
-    </message>
-    <message>
-        <source>Alt+P</source>
-        <translation>Alt+P</translation>
-    </message>
-    <message>
-        <source>Remove this entry</source>
-        <translation>Удалить эту запись</translation>
-    </message>
-    <message>
-        <source>Message:</source>
-        <translation>Сообщение:</translation>
-    </message>
-    <message>
-        <source>This is a verified payment request.</source>
-        <translation>Это проверенный запрос платежа.</translation>
-    </message>
-    <message>
-        <source>Enter a label for this address to add it to the list of used addresses</source>
-        <translation>Введите метку для этого адреса, чтобы добавить его в список использованных</translation>
-    </message>
-    <message>
-        <source>A message that was attached to the litecoin: URI which will be stored with the transaction for your reference. Note: This message will not be sent over the Litecoin network.</source>
-        <translation>К litecoin: URI было прикреплено сообщение, которое будет сохранено вместе с транзакцией для вашего сведения. Заметьте: сообщение не будет отправлено через сеть Litecoin.</translation>
-    </message>
-    <message>
-        <source>This is an unverified payment request.</source>
-        <translation>Это непроверенный запрос платежа.</translation>
-    </message>
-    <message>
-        <source>Pay To:</source>
-        <translation>Получатель:</translation>
-    </message>
-    <message>
-        <source>Memo:</source>
-        <translation>Примечание:</translation>
-    </message>
-</context>
-<context>
-    <name>ShutdownWindow</name>
-    <message>
-        <source>Litecoin Core is shutting down...</source>
-        <translation>Litecoin Core выключается...</translation>
-    </message>
-    <message>
-        <source>Do not shut down the computer until this window disappears.</source>
-        <translation>Не выключайте компьютер, пока это окно не исчезнет.</translation>
-    </message>
-</context>
-<context>
-    <name>SignVerifyMessageDialog</name>
-    <message>
-        <source>Signatures - Sign / Verify a Message</source>
-        <translation>Подписи - подписать/проверить сообщение</translation>
-    </message>
-    <message>
-        <source>&amp;Sign Message</source>
-        <translation>&amp;Подписать сообщение</translation>
-    </message>
-    <message>
-        <source>You can sign messages with your addresses to prove you own them. Be careful not to sign anything vague, as phishing attacks may try to trick you into signing your identity over to them. Only sign fully-detailed statements you agree to.</source>
-        <translation>Вы можете подписывать сообщения своими адресами, чтобы доказать владение ими. Будьте осторожны, не подписывайте что-то неопределённое, так как фишинговые атаки могут обманным путём заставить вас подписать нежелательные сообщения. Подписывайте только те сообщения, с которыми вы согласны вплоть до мелочей.</translation>
-    </message>
-    <message>
-        <source>The Litecoin address to sign the message with</source>
-        <translation>Адрес Litecoin, которым подписать сообщение</translation>
-    </message>
-    <message>
-        <source>Choose previously used address</source>
-        <translation>Выберите ранее использованный адрес</translation>
-    </message>
-    <message>
-        <source>Alt+A</source>
-        <translation>Alt+A</translation>
-    </message>
-    <message>
-        <source>Paste address from clipboard</source>
-        <translation>Вставить адрес из буфера обмена</translation>
-    </message>
-    <message>
-        <source>Alt+P</source>
-        <translation>Alt+P</translation>
-    </message>
-    <message>
-        <source>Enter the message you want to sign here</source>
-        <translation>Введите сообщение для подписи</translation>
-    </message>
-    <message>
-        <source>Signature</source>
-        <translation>Подпись</translation>
-    </message>
-    <message>
-        <source>Copy the current signature to the system clipboard</source>
-        <translation>Скопировать текущую подпись в системный буфер обмена</translation>
-    </message>
-    <message>
-        <source>Sign the message to prove you own this Litecoin address</source>
-        <translation>Подписать сообщение, чтобы доказать владение адресом Litecoin</translation>
-    </message>
-    <message>
-        <source>Sign &amp;Message</source>
-        <translation>Подписать &amp;Сообщение</translation>
-    </message>
-    <message>
-        <source>Reset all sign message fields</source>
-        <translation>Сбросить значения всех полей подписывания сообщений</translation>
-    </message>
-    <message>
-        <source>Clear &amp;All</source>
-        <translation>Очистить &amp;всё</translation>
-    </message>
-    <message>
-        <source>&amp;Verify Message</source>
-        <translation>&amp;Проверить сообщение</translation>
-    </message>
-    <message>
-        <source>Enter the signing address, message (ensure you copy line breaks, spaces, tabs, etc. exactly) and signature below to verify the message. Be careful not to read more into the signature than what is in the signed message itself, to avoid being tricked by a man-in-the-middle attack.</source>
-        <translation>Введите ниже адрес для подписи, сообщение (убедитесь, что переводы строк, пробелы, табы и т.п. в точности скопированы) и подпись, чтобы проверить сообщение. Убедитесь, что не скопировали лишнего в подпись, по сравнению с самим подписываемым сообщением, чтобы не стать жертвой атаки "man-in-the-middle".</translation>
-    </message>
-    <message>
-        <source>The Litecoin address the message was signed with</source>
-        <translation>Адрес Litecoin, которым было подписано сообщение</translation>
-    </message>
-    <message>
-        <source>Verify the message to ensure it was signed with the specified Litecoin address</source>
-        <translation>Проверить сообщение, чтобы убедиться, что оно было подписано указанным адресом Litecoin</translation>
-    </message>
-    <message>
-        <source>Verify &amp;Message</source>
-        <translation>Проверить &amp;Сообщение</translation>
-    </message>
-    <message>
-        <source>Reset all verify message fields</source>
-        <translation>Сбросить все поля проверки сообщения</translation>
-    </message>
-    <message>
-        <source>Click "Sign Message" to generate signature</source>
-        <translation>Нажмите "Подписать сообщение" для создания подписи</translation>
-    </message>
-    <message>
-        <source>The entered address is invalid.</source>
-        <translation>Введённый адрес неверен</translation>
-    </message>
-    <message>
-        <source>Please check the address and try again.</source>
-        <translation>Пожалуйста, проверьте адрес и попробуйте ещё раз.</translation>
-    </message>
-    <message>
-        <source>The entered address does not refer to a key.</source>
-        <translation>Введённый адрес не связан с ключом</translation>
-    </message>
-    <message>
-        <source>Wallet unlock was cancelled.</source>
-        <translation>Разблокировка бумажника была отменена.</translation>
-    </message>
-    <message>
-        <source>Private key for the entered address is not available.</source>
-        <translation>Для введённого адреса недоступен закрытый ключ</translation>
-    </message>
-    <message>
-        <source>Message signing failed.</source>
-        <translation>Не удалось подписать сообщение</translation>
-    </message>
-    <message>
-        <source>Message signed.</source>
-        <translation>Сообщение подписано</translation>
-    </message>
-    <message>
-        <source>The signature could not be decoded.</source>
-        <translation>Подпись не может быть раскодирована.</translation>
-    </message>
-    <message>
-        <source>Please check the signature and try again.</source>
-        <translation>Пожалуйста, проверьте подпись и попробуйте ещё раз.</translation>
-    </message>
-    <message>
-        <source>The signature did not match the message digest.</source>
-        <translation>Подпись не соответствует отпечатку сообщения.</translation>
-    </message>
-    <message>
-        <source>Message verification failed.</source>
-        <translation>Проверка сообщения не удалась.</translation>
-    </message>
-    <message>
-        <source>Message verified.</source>
-        <translation>Сообщение проверено.</translation>
-    </message>
-</context>
-<context>
-    <name>SplashScreen</name>
-    <message>
-        <source>Litecoin Core</source>
-        <translation>Litecoin Core</translation>
-    </message>
-    <message>
-        <source>The Bitcoin Core developers</source>
-        <translation>Разработчики Bitcoin Core</translation>
-    </message>
-    <message>
-        <source>[testnet]</source>
-        <translation>[тестовая сеть]</translation>
-    </message>
-</context>
-<context>
-    <name>TrafficGraphWidget</name>
-    <message>
-        <source>KB/s</source>
-        <translation>КБ/сек</translation>
-    </message>
-</context>
-<context>
-    <name>TransactionDesc</name>
-    <message>
-        <source>Open until %1</source>
-        <translation>Открыто до %1</translation>
-    </message>
-    <message>
-        <source>conflicted</source>
-        <translation>в противоречии</translation>
-    </message>
-    <message>
-        <source>%1/offline</source>
-        <translation>%1/отключен</translation>
-    </message>
-    <message>
-        <source>%1/unconfirmed</source>
-        <translation>%1/не подтверждено</translation>
-    </message>
-    <message>
-        <source>%1 confirmations</source>
-        <translation>%1 подтверждений</translation>
-    </message>
-    <message>
-        <source>Status</source>
-        <translation>Статус</translation>
-    </message>
-    <message numerus="yes">
-        <source>, broadcast through %n node(s)</source>
-        <translation><numerusform>, разослано через %n узел</numerusform><numerusform>, разослано через %n узла</numerusform><numerusform>, разослано через %n узлов</numerusform><numerusform>, разослано через %n узлов</numerusform></translation>
-    </message>
-    <message>
-        <source>Date</source>
-        <translation>Дата</translation>
-    </message>
-    <message>
-        <source>Source</source>
-        <translation>Источник</translation>
-    </message>
-    <message>
-        <source>Generated</source>
-        <translation>Сгенерированно</translation>
-    </message>
-    <message>
-        <source>From</source>
-        <translation>От</translation>
-    </message>
-    <message>
-        <source>To</source>
-        <translation>Для</translation>
-    </message>
-    <message>
-        <source>own address</source>
-        <translation>свой адрес</translation>
-    </message>
-    <message>
-        <source>watch-only</source>
-        <translation>только наблюдение</translation>
-    </message>
-    <message>
-        <source>label</source>
-        <translation>метка</translation>
-    </message>
-    <message>
-        <source>Credit</source>
-        <translation>Кредит</translation>
-    </message>
-    <message numerus="yes">
-        <source>matures in %n more block(s)</source>
-        <translation><numerusform>будет доступно через %n блок</numerusform><numerusform>будет доступно через %n блока</numerusform><numerusform>будет доступно через %n блоков</numerusform><numerusform>будет доступно через %n блоков</numerusform></translation>
-    </message>
-    <message>
-        <source>not accepted</source>
-        <translation>не принято</translation>
-    </message>
-    <message>
-        <source>Debit</source>
-        <translation>Дебет</translation>
-    </message>
-    <message>
-        <source>Total debit</source>
-        <translation>Всего дебет</translation>
-    </message>
-    <message>
-        <source>Total credit</source>
-        <translation>Всего кредит</translation>
-    </message>
-    <message>
-        <source>Transaction fee</source>
-        <translation>Комиссия</translation>
-    </message>
-    <message>
-        <source>Net amount</source>
-        <translation>Чистая сумма</translation>
-    </message>
-    <message>
-        <source>Message</source>
-        <translation>Сообщение</translation>
-    </message>
-    <message>
-        <source>Comment</source>
-        <translation>Комментарий:</translation>
-    </message>
-    <message>
-        <source>Transaction ID</source>
-        <translation>ID транзакции</translation>
-    </message>
-    <message>
-        <source>Merchant</source>
-        <translation>Продавец</translation>
-    </message>
-    <message>
-        <source>Generated coins must mature %1 blocks before they can be spent. When you generated this block, it was broadcast to the network to be added to the block chain. If it fails to get into the chain, its state will change to "not accepted" and it won't be spendable. This may occasionally happen if another node generates a block within a few seconds of yours.</source>
-        <translation>Сгенерированные монеты должны подождать %1 блоков, прежде чем они могут быть потрачены. Когда Вы сгенерировали этот блок, он был отправлен в сеть для добавления в цепочку блоков. Если он не попадёт в цепь, его статус изменится на "не принят", и монеты будут недействительны. Это иногда происходит в случае, если другой узел сгенерирует блок на несколько секунд раньше вас.</translation>
-    </message>
-    <message>
-        <source>Debug information</source>
-        <translation>Отладочная информация</translation>
-    </message>
-    <message>
-        <source>Transaction</source>
-        <translation>Транзакция</translation>
-    </message>
-    <message>
-        <source>Inputs</source>
-        <translation>Входы</translation>
-    </message>
-    <message>
-        <source>Amount</source>
-        <translation>Сумма</translation>
-    </message>
-    <message>
-        <source>true</source>
-        <translation>истина</translation>
-    </message>
-    <message>
-        <source>false</source>
-        <translation>ложь</translation>
-    </message>
-    <message>
-        <source>, has not been successfully broadcast yet</source>
-        <translation>, ещё не было успешно разослано</translation>
-    </message>
-    <message numerus="yes">
-        <source>Open for %n more block(s)</source>
-        <translation><numerusform>Открыто для ещё %n блока</numerusform><numerusform>Открыто для ещё %n блоков</numerusform><numerusform>Открыто для ещё %n блоков</numerusform><numerusform>Открыто для ещё %n блоков</numerusform></translation>
-    </message>
-    <message>
-        <source>unknown</source>
-        <translation>неизвестно</translation>
-    </message>
-</context>
-<context>
-    <name>TransactionDescDialog</name>
-    <message>
-        <source>Transaction details</source>
-        <translation>Детали транзакции</translation>
-    </message>
-    <message>
-        <source>This pane shows a detailed description of the transaction</source>
-        <translation>Эта панель отображает детальное описание транзакции.</translation>
-    </message>
-</context>
-<context>
-    <name>TransactionTableModel</name>
-    <message>
-        <source>Date</source>
-        <translation>Дата</translation>
-    </message>
-    <message>
-        <source>Type</source>
-        <translation>Тип</translation>
-    </message>
-    <message>
-        <source>Address</source>
-        <translation>Адрес</translation>
-    </message>
-    <message>
-        <source>Immature (%1 confirmations, will be available after %2)</source>
-        <translation>Незрелый (%1 подтверждений, будет доступен после %2)</translation>
-    </message>
-    <message numerus="yes">
-        <source>Open for %n more block(s)</source>
-        <translation><numerusform>Открыто для ещё %n блока</numerusform><numerusform>Открыто для ещё %n блоков</numerusform><numerusform>Открыто для ещё %n блоков</numerusform><numerusform>Открыто для ещё %n блоков</numerusform></translation>
-    </message>
-    <message>
-        <source>Open until %1</source>
-        <translation>Открыто до %1</translation>
-    </message>
-    <message>
-        <source>Confirmed (%1 confirmations)</source>
-        <translation>Подтверждено (%1 подтверждений)</translation>
-    </message>
-    <message>
-        <source>This block was not received by any other nodes and will probably not be accepted!</source>
-        <translation>Этот блок не был получен другими узлами и, возможно, не будет принят!</translation>
-    </message>
-    <message>
-        <source>Generated but not accepted</source>
-        <translation>Сгенерированно, но не подтверждено</translation>
-    </message>
-    <message>
-        <source>Offline</source>
-        <translation>Нет активных соединений с сетью</translation>
-    </message>
-    <message>
-        <source>Unconfirmed</source>
-        <translation>Неподтверждено</translation>
-    </message>
-    <message>
-        <source>Conflicted</source>
-        <translation>В противоречии</translation>
-    </message>
-    <message>
-        <source>Received with</source>
-        <translation>Получено</translation>
-    </message>
-    <message>
-        <source>Received from</source>
-        <translation>Получено от</translation>
-    </message>
-    <message>
-        <source>Sent to</source>
-        <translation>Отправлено</translation>
-    </message>
-    <message>
-        <source>Payment to yourself</source>
-        <translation>Отправлено себе</translation>
-    </message>
-    <message>
-        <source>Mined</source>
-        <translation>Добыто</translation>
-    </message>
-    <message>
-        <source>watch-only</source>
-        <translation>только наблюдение</translation>
-    </message>
-    <message>
-        <source>(n/a)</source>
-        <translation>[не доступно]</translation>
-    </message>
-    <message>
-        <source>Transaction status. Hover over this field to show number of confirmations.</source>
-        <translation>Статус транзакции. Подведите курсор к нужному полю для того, чтобы увидеть количество подтверждений.</translation>
-    </message>
-    <message>
-        <source>Date and time that the transaction was received.</source>
-        <translation>Дата и время, когда транзакция была получена.</translation>
-    </message>
-    <message>
-        <source>Type of transaction.</source>
-        <translation>Тип транзакции.</translation>
-    </message>
-    <message>
-        <source>Whether or not a watch-only address is involved in this transaction.</source>
-        <translation>Использовался ли в транзакции адрес для наблюдения.</translation>
-    </message>
-    <message>
-        <source>Destination address of transaction.</source>
-        <translation>Адрес назначения транзакции.</translation>
-    </message>
-    <message>
-        <source>Amount removed from or added to balance.</source>
-        <translation>Сумма, добавленная, или снятая с баланса.</translation>
-    </message>
-</context>
-<context>
-    <name>TransactionView</name>
-    <message>
-        <source>All</source>
-        <translation>Все</translation>
-    </message>
-    <message>
-        <source>Today</source>
-        <translation>Сегодня</translation>
-    </message>
-    <message>
-        <source>This week</source>
-        <translation>На этой неделе</translation>
-    </message>
-    <message>
-        <source>This month</source>
-        <translation>В этом месяце</translation>
-    </message>
-    <message>
-        <source>Last month</source>
-        <translation>В прошлом месяце</translation>
-    </message>
-    <message>
-        <source>This year</source>
-        <translation>В этом году</translation>
-    </message>
-    <message>
-        <source>Range...</source>
-        <translation>Промежуток...</translation>
-    </message>
-    <message>
-        <source>Received with</source>
-        <translation>Получено на</translation>
-    </message>
-    <message>
-        <source>Sent to</source>
-        <translation>Отправлено на</translation>
-    </message>
-    <message>
-        <source>To yourself</source>
-        <translation>Отправленные себе</translation>
-    </message>
-    <message>
-        <source>Mined</source>
-        <translation>Добытые</translation>
-    </message>
-    <message>
-        <source>Other</source>
-        <translation>Другое</translation>
-    </message>
-    <message>
-        <source>Enter address or label to search</source>
-        <translation>Введите адрес или метку для поиска</translation>
-    </message>
-    <message>
-        <source>Min amount</source>
-        <translation>Мин. сумма</translation>
-    </message>
-    <message>
-        <source>Copy address</source>
-        <translation>Копировать адрес</translation>
-    </message>
-    <message>
-        <source>Copy label</source>
-        <translation>Копировать метку</translation>
-    </message>
-    <message>
-        <source>Copy amount</source>
-        <translation>Скопировать сумму</translation>
-    </message>
-    <message>
-        <source>Copy transaction ID</source>
-        <translation>Скопировать ID транзакции</translation>
-    </message>
-    <message>
-        <source>Edit label</source>
-        <translation>Изменить метку</translation>
-    </message>
-    <message>
-        <source>Show transaction details</source>
-        <translation>Показать подробности транзакции</translation>
-    </message>
-    <message>
-        <source>Export Transaction History</source>
-        <translation>Экспортировать историю транзакций</translation>
-    </message>
-    <message>
-        <source>Watch-only</source>
-        <translation>Для наблюдения</translation>
-    </message>
-    <message>
-        <source>Exporting Failed</source>
-        <translation>Экспорт не удался</translation>
-    </message>
-    <message>
-        <source>There was an error trying to save the transaction history to %1.</source>
-        <translation>Произошла ошибка при сохранении истории транзакций в %1.</translation>
-    </message>
-    <message>
-        <source>Exporting Successful</source>
-        <translation>Экспорт успешно завершён</translation>
-    </message>
-    <message>
-        <source>The transaction history was successfully saved to %1.</source>
-        <translation>История транзакций была успешно сохранена в %1.</translation>
-    </message>
-    <message>
-        <source>Comma separated file (*.csv)</source>
-        <translation>Текст, разделённый запятыми (*.csv)</translation>
-    </message>
-    <message>
-        <source>Confirmed</source>
-        <translation>Подтверждено</translation>
-    </message>
-    <message>
-        <source>Date</source>
-        <translation>Дата</translation>
-    </message>
-    <message>
-        <source>Type</source>
-        <translation>Тип</translation>
-    </message>
-    <message>
-        <source>Label</source>
-        <translation>Метка</translation>
-    </message>
-    <message>
-        <source>Address</source>
-        <translation>Адрес</translation>
-    </message>
-    <message>
-        <source>ID</source>
-        <translation>ID</translation>
-    </message>
-    <message>
-        <source>Range:</source>
-        <translation>Промежуток от:</translation>
-    </message>
-    <message>
-        <source>to</source>
-        <translation>до</translation>
-    </message>
-</context>
-<context>
-    <name>UnitDisplayStatusBarControl</name>
-    <message>
-        <source>Unit to show amounts in. Click to select another unit.</source>
-        <translation>Единица измерения количества монет. Щёлкните для выбора другой единицы.</translation>
-    </message>
-</context>
-<context>
-    <name>WalletFrame</name>
-    <message>
-        <source>No wallet has been loaded.</source>
-        <translation>Не был загружен ни один бумажник.</translation>
-    </message>
-</context>
-<context>
-    <name>WalletModel</name>
-    <message>
-        <source>Send Coins</source>
-        <translation>Отправка</translation>
-    </message>
-</context>
-<context>
-    <name>WalletView</name>
-    <message>
-        <source>&amp;Export</source>
-        <translation>&amp;Экспорт</translation>
-    </message>
-    <message>
-        <source>Export the data in the current tab to a file</source>
-        <translation>Экспортировать данные из вкладки в файл</translation>
-    </message>
-    <message>
-        <source>Backup Wallet</source>
-        <translation>Сделать резервную копию бумажника</translation>
-    </message>
-    <message>
-        <source>Wallet Data (*.dat)</source>
-        <translation>Данные бумажника (*.dat)</translation>
-    </message>
-    <message>
-        <source>Backup Failed</source>
-        <translation>Резервное копирование не удалось</translation>
-    </message>
-    <message>
-        <source>There was an error trying to save the wallet data to %1.</source>
-        <translation>Произошла ошибка при сохранении данных бумажника в %1.</translation>
-    </message>
-    <message>
-        <source>The wallet data was successfully saved to %1.</source>
-        <translation>Данные бумажника были успешно сохранены в %1.</translation>
-    </message>
-    <message>
-        <source>Backup Successful</source>
-        <translation>Резервное копирование успешно завершено</translation>
-    </message>
-</context>
+    </context>
 <context>
     <name>bitcoin-core</name>
-    <message>
-        <source>Options:</source>
-        <translation>Параметры:</translation>
-    </message>
-    <message>
-        <source>Specify data directory</source>
-        <translation>Задать каталог данных</translation>
-    </message>
-    <message>
-        <source>Connect to a node to retrieve peer addresses, and disconnect</source>
-        <translation>Подключиться к участнику, чтобы получить список адресов других участников и отключиться</translation>
-    </message>
-    <message>
-        <source>Specify your own public address</source>
-        <translation>Укажите ваш собственный публичный адрес</translation>
-    </message>
-    <message>
-        <source>Accept command line and JSON-RPC commands</source>
-        <translation>Принимать командную строку и команды JSON-RPC</translation>
-    </message>
-    <message>
-        <source>Run in the background as a daemon and accept commands</source>
-        <translation>Запускаться в фоне как демон и принимать команды</translation>
-    </message>
-    <message>
-        <source>Use the test network</source>
-        <translation>Использовать тестовую сеть</translation>
-    </message>
-    <message>
-        <source>Accept connections from outside (default: 1 if no -proxy or -connect)</source>
-        <translation>Принимать подключения извне (по умолчанию: 1, если не используется -proxy или -connect)</translation>
-    </message>
-    <message>
-        <source>Bind to given address and always listen on it. Use [host]:port notation for IPv6</source>
-        <translation>Привязаться к указанному адресу и всегда прослушивать только его. Используйте [хост]:порт для IPv6</translation>
-    </message>
-    <message>
-        <source>Delete all wallet transactions and only recover those parts of the blockchain through -rescan on startup</source>
-        <translation>Удалить все транзакции бумажника с возможностью восстановить эти части цепи блоков с помощью -rescan при запуске</translation>
-    </message>
-    <message>
-        <source>Distributed under the MIT software license, see the accompanying file COPYING or &lt;http://www.opensource.org/licenses/mit-license.php&gt;.</source>
-        <translation>Распространяется под лицензией MIT, см. приложенный файл COPYING или &lt;http://www.opensource.org/licenses/mit-license.php&gt;.</translation>
-    </message>
-    <message>
-        <source>Enter regression test mode, which uses a special chain in which blocks can be solved instantly.</source>
-        <translation>Войти в режим тестирования на регрессии, в котором используется специальная цепь, где блоки находятся мгновенно.</translation>
-    </message>
-    <message>
-        <source>Execute command when a wallet transaction changes (%s in cmd is replaced by TxID)</source>
-        <translation>Выполнить команду, когда меняется транзакция в бумажнике (%s в команде заменяется на TxID)</translation>
-    </message>
-    <message>
-        <source>In this mode -genproclimit controls how many blocks are generated immediately.</source>
-        <translation>В этом режиме -genproclimit определяет, сколько блоков генерируется немедленно.</translation>
-    </message>
-    <message>
-        <source>Set the number of script verification threads (%u to %d, 0 = auto, &lt;0 = leave that many cores free, default: %d)</source>
-        <translation>Задать число потоков проверки скрипта (от %u до %d, 0=авто, &lt;0 = оставить столько ядер свободными, по умолчанию: %d)</translation>
-    </message>
-    <message>
-        <source>This is a pre-release test build - use at your own risk - do not use for mining or merchant applications</source>
-        <translation>Это пре-релизная тестовая сборка - используйте на свой страх и риск - не используйте для добычи или торговых приложений</translation>
-    </message>
-    <message>
-        <source>Unable to bind to %s on this computer. Litecoin Core is probably already running.</source>
-        <translation>Не удалось забиндиться на %s на этом компьютере. Возможно, Litecoin Core уже запущен.</translation>
-    </message>
-    <message>
-        <source>Warning: -paytxfee is set very high! This is the transaction fee you will pay if you send a transaction.</source>
-        <translation>Внимание: установлено очень большое значение -paytxfee. Это комиссия, которую вы заплатите при проведении транзакции.</translation>
-    </message>
-    <message>
-        <source>Warning: The network does not appear to fully agree! Some miners appear to be experiencing issues.</source>
-        <translation>Внимание: похоже, в сети нет полного согласия! Некоторый майнеры, возможно, испытывают проблемы.</translation>
-    </message>
-    <message>
-        <source>Warning: We do not appear to fully agree with our peers! You may need to upgrade, or other nodes may need to upgrade.</source>
-        <translation>Внимание: мы не полностью согласны с подключенными участниками! Вам или другим участникам, возможно, следует обновиться.</translation>
-    </message>
-    <message>
-        <source>Warning: error reading wallet.dat! All keys read correctly, but transaction data or address book entries might be missing or incorrect.</source>
-        <translation>Внимание: ошибка чтения wallet.dat! Все ключи прочитаны верно, но данные транзакций или записи адресной книги могут отсутствовать или быть неправильными.</translation>
-    </message>
-    <message>
-        <source>Warning: wallet.dat corrupt, data salvaged! Original wallet.dat saved as wallet.{timestamp}.bak in %s; if your balance or transactions are incorrect you should restore from a backup.</source>
-        <translation>Внимание: wallet.dat повреждён, данные спасены! Оригинальный wallet.dat сохранён как wallet.{timestamp}.bak в %s; если ваш баланс или транзакции некорректны, вы должны восстановить файл из резервной копии.</translation>
-    </message>
-    <message>
-        <source>Whitelist peers connecting from the given netmask or IP address. Can be specified multiple times.</source>
-        <translation>Вносить в белый список участников, подключающихся с указанной маски сети или IP. Можно использовать многократно.</translation>
-    </message>
-    <message>
-        <source>(default: 1)</source>
-        <translation>(по умолчанию: 1)</translation>
-    </message>
-    <message>
-        <source>&lt;category&gt; can be:</source>
-        <translation>&lt;category&gt; может быть:</translation>
-    </message>
-    <message>
-        <source>Attempt to recover private keys from a corrupt wallet.dat</source>
-        <translation>Попытаться восстановить приватные ключи из повреждённого wallet.dat</translation>
-    </message>
-    <message>
-        <source>Block creation options:</source>
-        <translation>Параметры создания блоков:</translation>
-    </message>
-    <message>
-        <source>Connect only to the specified node(s)</source>
-        <translation>Подключаться только к указанному узлу(ам)</translation>
-    </message>
-    <message>
-        <source>Connection options:</source>
-        <translation>Параметры подключения:</translation>
-    </message>
-    <message>
-        <source>Corrupted block database detected</source>
-        <translation>БД блоков повреждена</translation>
-    </message>
-    <message>
-        <source>Debugging/Testing options:</source>
-        <translation>Параметры отладки/тестирования:</translation>
-    </message>
-    <message>
-        <source>Discover own IP address (default: 1 when listening and no -externalip)</source>
-        <translation>Определить свой IP (по умолчанию: 1 при прослушивании и если не используется -externalip)</translation>
-    </message>
-    <message>
-        <source>Do not load the wallet and disable wallet RPC calls</source>
-        <translation>Не загружать бумажник и запретить обращения к нему через RPC</translation>
-    </message>
-    <message>
-        <source>Do you want to rebuild the block database now?</source>
-        <translation>Пересобрать БД блоков прямо сейчас?</translation>
-    </message>
-    <message>
-        <source>Error initializing block database</source>
-        <translation>Ошибка инициализации БД блоков</translation>
-    </message>
-    <message>
-        <source>Error initializing wallet database environment %s!</source>
-        <translation>Ошибка инициализации окружения БД бумажника %s!</translation>
-    </message>
-    <message>
-        <source>Error loading block database</source>
-        <translation>Ошибка чтения базы данных блоков</translation>
-    </message>
-    <message>
-        <source>Error opening block database</source>
-        <translation>Не удалось открыть БД блоков</translation>
-    </message>
-    <message>
-        <source>Error: A fatal internal error occured, see debug.log for details</source>
-        <translation>Ошибка: произошла неустранимая ошибка, детали в debug.log</translation>
-    </message>
-    <message>
-        <source>Error: Disk space is low!</source>
-        <translation>Ошибка: мало места на диске!</translation>
-    </message>
-    <message>
-        <source>Failed to listen on any port. Use -listen=0 if you want this.</source>
-        <translation>Не удалось начать прослушивание на порту. Используйте -listen=0 если вас это устраивает.</translation>
-    </message>
-    <message>
-        <source>If &lt;category&gt; is not supplied, output all debugging information.</source>
-        <translation>Если &lt;category&gt; не предоставлена, выводить всю отладочную информацию.</translation>
-    </message>
-    <message>
-        <source>Importing...</source>
-        <translation>Импорт ...</translation>
-    </message>
-    <message>
-        <source>Incorrect or no genesis block found. Wrong datadir for network?</source>
-        <translation>Неверный или отсутствующий начальный блок. Неправильный каталог данных для сети?</translation>
-    </message>
-    <message>
-        <source>Invalid -onion address: '%s'</source>
-        <translation>Неверный -onion адрес: '%s'</translation>
-    </message>
-    <message>
-        <source>Not enough file descriptors available.</source>
-        <translation>Недостаточно файловых дескрипторов.</translation>
-    </message>
-    <message>
-        <source>Only connect to nodes in network &lt;net&gt; (ipv4, ipv6 or onion)</source>
-        <translation>Соединяться только по сети &lt;net&gt; (ipv4, ipv6 или onion)</translation>
-    </message>
-    <message>
-        <source>Rebuild block chain index from current blk000??.dat files</source>
-        <translation>Перестроить индекс цепи блоков из текущих файлов blk000??.dat</translation>
-    </message>
-    <message>
-        <source>Set database cache size in megabytes (%d to %d, default: %d)</source>
-        <translation>Установить размер кэша БД в мегабайтах(от %d до %d, по умолчанию: %d)</translation>
-    </message>
-    <message>
-        <source>Set maximum block size in bytes (default: %d)</source>
-        <translation>Задать максимальный размер блока в байтах (по умолчанию: %d)</translation>
-    </message>
-    <message>
-        <source>Specify wallet file (within data directory)</source>
-        <translation>Укажите файл бумажника (внутри каталога данных)</translation>
-    </message>
-    <message>
-        <source>This is intended for regression testing tools and app development.</source>
-        <translation>Это рассчитано на инструменты регрессионного тестирования и разработку приложений.</translation>
-    </message>
-    <message>
-        <source>Use UPnP to map the listening port (default: %u)</source>
-        <translation>Использовать UPnP для проброса порта (по умолчанию: %u)</translation>
-    </message>
-    <message>
-        <source>Verifying blocks...</source>
-        <translation>Проверка блоков...</translation>
-    </message>
-    <message>
-        <source>Verifying wallet...</source>
-        <translation>Проверка бумажника...</translation>
-    </message>
-    <message>
-        <source>Wallet %s resides outside data directory %s</source>
-        <translation>Бумажник %s располагается вне каталога данных %s</translation>
-    </message>
-    <message>
-        <source>Wallet options:</source>
-        <translation>Настройки бумажника:</translation>
-    </message>
-    <message>
-        <source>You need to rebuild the database using -reindex to change -txindex</source>
-        <translation>Вам необходимо пересобрать базы данных с помощью -reindex, чтобы изменить -txindex</translation>
-    </message>
-    <message>
-        <source>Imports blocks from external blk000??.dat file</source>
-        <translation>Импортировать блоки из внешнего файла blk000??.dat</translation>
-    </message>
-    <message>
-        <source>Allow JSON-RPC connections from specified source. Valid for &lt;ip&gt; are a single IP (e.g. 1.2.3.4), a network/netmask (e.g. 1.2.3.4/255.255.255.0) or a network/CIDR (e.g. 1.2.3.4/24). This option can be specified multiple times</source>
-        <translation>Разрешить подключения JSON-RPC с указанного источника. Разрешённые значения для &lt;ip&gt; — отдельный IP (например, 1.2.3.4), сеть/маска сети (например, 1.2.3.4/255.255.255.0) или сеть/CIDR (например, 1.2.3.4/24). Эту опцию можно использовать многократно</translation>
-    </message>
-    <message>
-        <source>An error occurred while setting up the RPC address %s port %u for listening: %s</source>
-        <translation>Произошла ошибка в процессе открытия RPC адреса %s порта %u для прослушивания: %s</translation>
-    </message>
-    <message>
-        <source>Bind to given address and whitelist peers connecting to it. Use [host]:port notation for IPv6</source>
-        <translation>Привязаться к указанному адресу и внести в белый список подключающихся к нему участников. Используйте [хост]:порт для IPv6</translation>
-    </message>
-    <message>
-        <source>Bind to given address to listen for JSON-RPC connections. Use [host]:port notation for IPv6. This option can be specified multiple times (default: bind to all interfaces)</source>
-        <translation>Привязаться к указанному адресу для прослушивания JSON-RPC подключений. Используйте запись [хост]:порт для IPv6. Эту опцию можно использовать многократно (по умолчанию: привязываться ко всем интерфейсам)</translation>
-    </message>
-    <message>
-        <source>Cannot obtain a lock on data directory %s. Litecoin Core is probably already running.</source>
-        <translation>Не удалось установить блокировку на каталог данных %s. Возможно, Litecoin Core уже запущен.</translation>
-    </message>
-    <message>
-        <source>Continuously rate-limit free transactions to &lt;n&gt;*1000 bytes per minute (default:%u)</source>
-        <translation>Ограничить скорость передачи бесплатных транзакций до &lt;n&gt;*1000 байт в минуту (по умолчанию: %u)</translation>
-    </message>
-    <message>
-        <source>Create new files with system default permissions, instead of umask 077 (only effective with disabled wallet functionality)</source>
-        <translation>Создавать новые файлы с системными правами по умолчанию вместо umask 077 (эффективно только при отключенном бумажнике)</translation>
-    </message>
-    <message>
-        <source>Error: Listening for incoming connections failed (listen returned error %s)</source>
-        <translation>Ошибка: не удалось начать прослушивание входящих подключений (прослушивание вернуло ошибку %s)</translation>
-    </message>
-    <message>
-        <source>Error: Unsupported argument -socks found. Setting SOCKS version isn't possible anymore, only SOCKS5 proxies are supported.</source>
-        <translation>Ошибка: обнаружен неподдерживаемый аргумент -socks. Выбор версии SOCKS более невозможен, поддерживаются только прокси SOCKS5.</translation>
-    </message>
-    <message>
-        <source>Execute command when a relevant alert is received or we see a really long fork (%s in cmd is replaced by message)</source>
-        <translation>Выполнить команду, когда приходит соответствующее сообщение о тревоге или наблюдается очень длинное расщепление цепи (%s в команде заменяется на сообщение)</translation>
-    </message>
-    <message>
-        <source>Fees (in LTC/Kb) smaller than this are considered zero fee for relaying (default: %s)</source>
-        <translation>Комиссии (в LTC/Кб) меньшие этого значения считаются нулевыми для трансляции (по умолчанию: %s)</translation>
-    </message>
-    <message>
-        <source>Fees (in LTC/Kb) smaller than this are considered zero fee for transaction creation (default: %s)</source>
-        <translation>Комиссии (в LTC/Кб) меньшие этого значения считаются нулевыми для создания транзакции (по умолчанию: %s)</translation>
-    </message>
-    <message>
-        <source>If paytxfee is not set, include enough fee so transactions begin confirmation on average within n blocks (default: %u)</source>
-        <translation>Если paytxfee не задан, включить достаточную комиссию для подтверждения транзакции в среднем за n блоков (по умолчанию: %u)</translation>
-    </message>
-    <message>
-        <source>Invalid amount for -maxtxfee=&lt;amount&gt;: '%s' (must be at least the minrelay fee of %s to prevent stuck transactions)</source>
-        <translation>Неверное значение для -maxtxfee=&lt;amount&gt;: '%s' (минимальная комиссия трансляции %s для предотвращения зависания транзакций)</translation>
-    </message>
-    <message>
-        <source>Maximum size of data in data carrier transactions we relay and mine (default: %u)</source>
-        <translation>Наибольший размер данных в носителе данных транзакций, которые мы передаем и генерируем (по умолчанию: %u)</translation>
-    </message>
-    <message>
-        <source>Maximum total fees to use in a single wallet transaction, setting too low may abort large transactions (default: %s)</source>
-        <translation>Максимальная сумма комиссий для одной транзакции в бумажнике, слишком низкое значение может вызвать прерывание больших транзакций (по умолчанию: %s)</translation>
-    </message>
-    <message>
-        <source>Query for peer addresses via DNS lookup, if low on addresses (default: 1 unless -connect)</source>
-        <translation>Запрашивать адреса участников с помощью DNS, если адресов мало (по умолчанию: 1, если не указан -connect)</translation>
-    </message>
-    <message>
-        <source>Require high priority for relaying free or low-fee transactions (default:%u)</source>
-        <translation>Требовать высокий приоритет для пересылки бесплатных или низкокомиссионных транзакций (по умолчанию: %u)</translation>
-    </message>
-    <message>
-        <source>Set maximum size of high-priority/low-fee transactions in bytes (default: %d)</source>
-        <translation>Задать максимальный размер высокоприоритетных/низкокомиссионных транзакций в байтах (по умолчанию: %d)</translation>
-    </message>
-    <message>
-        <source>Set the number of threads for coin generation if enabled (-1 = all cores, default: %d)</source>
-        <translation>Задать число потоков генерации монет, если она включена (-1 = все ядра процессора, по умолчанию: %d)</translation>
-    </message>
-    <message>
-        <source>This product includes software developed by the OpenSSL Project for use in the OpenSSL Toolkit &lt;https://www.openssl.org/&gt; and cryptographic software written by Eric Young and UPnP software written by Thomas Bernard.</source>
-        <translation>Этот продукт включает ПО, разработанное OpenSSL Project для использования в OpenSSL Toolkit &lt;https://www.openssl.org/&gt; и криптографическое ПО, написанное Eric Young и ПО для работы с UPnP, написанное Thomas Bernard.</translation>
-    </message>
-    <message>
-        <source>To use litecoind, or the -server option to litecoin-qt, you must set an rpcpassword in the configuration file:
-%s
-It is recommended you use the following random password:
-rpcuser=litecoinrpc
-rpcpassword=%s
-(you do not need to remember this password)
-The username and password MUST NOT be the same.
-If the file does not exist, create it with owner-readable-only file permissions.
-It is also recommended to set alertnotify so you are notified of problems;
-for example: alertnotify=echo %%s | mail -s "Litecoin Alert" admin@foo.com
-</source>
-        <translation>Для использования litecoind или опции litecoin-qt -server, вы должны установить опцию rpcpassword в конфигурационном файле:
- %s
-Рекомендуется использовать следующий случайный пароль:
-rpcuser=litecoinrpc
-rpcpassword=%s
-(вам не нужно запоминать этот пароль)
-Имя и пароль ДОЛЖНЫ различаться.
-Если файл не существует, создайте его и установите право доступа только для чтения только для владельца.
-Также рекомендуется включить alertnotify для оповещения о проблемах;
-Например: alertnotify=echo %%s | mail -s "Litecoin Alert" admin@foo.com
-</translation>
-    </message>
-    <message>
-        <source>Warning: -maxtxfee is set very high! Fees this large could be paid on a single transaction.</source>
-        <translation>Внимание: установлено очень большое значение -paytxfee. Такие большие комиссии могут быть уплачены в отдельной транзакции.</translation>
-    </message>
-    <message>
-        <source>Warning: Please check that your computer's date and time are correct! If your clock is wrong Litecoin Core will not work properly.</source>
-        <translation>Внимание: убедитесь, что дата и время на Вашем компьютере выставлены верно. Если Ваши часы идут неправильно, Litecoin Core будет работать некорректно.</translation>
-    </message>
-    <message>
-        <source>Whitelisted peers cannot be DoS banned and their transactions are always relayed, even if they are already in the mempool, useful e.g. for a gateway</source>
-        <translation>Участники из белого списка не могуть быть забанены за DoS, и их транзакции всегда транслируются, даже если они уже содержатся в памяти. Полезно, например, для шлюза.</translation>
-    </message>
-    <message>
-        <source>Accept public REST requests (default: %u)</source>
-        <translation>Принимать публичные REST-запросы (по умолчанию: %u)</translation>
-    </message>
-    <message>
-        <source>Cannot resolve -whitebind address: '%s'</source>
-        <translation>Не удаётся разрешить адрес в параметре -whitebind: '%s'</translation>
-    </message>
-    <message>
-        <source>Connect through SOCKS5 proxy</source>
-        <translation>Подключаться через SOCKS5 прокси</translation>
-    </message>
-    <message>
-        <source>Copyright (C) 2009-%i The Bitcoin Core Developers</source>
-        <translation>Все права защищены © 2009-%i Разработчики Bitcoin Core</translation>
-    </message>
-    <message>
-        <source>Could not parse -rpcbind value %s as network address</source>
-        <translation>Не удалось разобрать значение %s параметра -rpcbind как сетевой адрес</translation>
-    </message>
-    <message>
-        <source>Error loading wallet.dat: Wallet requires newer version of Litecoin Core</source>
-        <translation>Ошибка загрузки wallet.dat: бумажник требует более новую версию Litecoin Core</translation>
-    </message>
-    <message>
-        <source>Error reading from database, shutting down.</source>
-        <translation>Ошибка чтения базы данных, работа завершается.</translation>
-    </message>
-    <message>
-        <source>Error: Unsupported argument -tor found, use -onion.</source>
-        <translation>Ошибка: обнаружен неподдерживаемый параметр -tor, используйте -onion.</translation>
-    </message>
-    <message>
-        <source>Fee (in LTC/kB) to add to transactions you send (default: %s)</source>
-        <translation>Комиссия (в LTC/Кб) для добавления к вашим транзакциям (по умолчанию: %s)</translation>
-    </message>
-    <message>
-        <source>Information</source>
-        <translation>Информация</translation>
-    </message>
-    <message>
-        <source>Initialization sanity check failed. Litecoin Core is shutting down.</source>
-        <translation>Не удалось проверить чистоту. Litecoin Core выключается.</translation>
-    </message>
-    <message>
-        <source>Invalid amount for -maxtxfee=&lt;amount&gt;: '%s'</source>
-        <translation>Неверное значение -maxtxfee=&lt;amount&gt;: '%s'</translation>
-    </message>
-    <message>
-        <source>Invalid amount for -minrelaytxfee=&lt;amount&gt;: '%s'</source>
-        <translation>Неверная сумма в параметре -minrelaytxfee=&lt;кол-во&gt;: '%s'</translation>
-    </message>
-    <message>
-        <source>Invalid amount for -mintxfee=&lt;amount&gt;: '%s'</source>
-        <translation>Неверная сумма в параметре -mintxfee=&lt;кол-во&gt;: '%s'</translation>
-    </message>
-    <message>
-        <source>Invalid amount for -paytxfee=&lt;amount&gt;: '%s' (must be at least %s)</source>
-        <translation>Неверное количество в параметре -paytxfee=&lt;кол-во&gt;: '%s' (должно быть как минимум %s)</translation>
-    </message>
-    <message>
-        <source>Invalid netmask specified in -whitelist: '%s'</source>
-        <translation>Указана неверная сетевая маска в -whitelist: '%s'</translation>
-    </message>
-    <message>
-        <source>Keep at most &lt;n&gt; unconnectable transactions in memory (default: %u)</source>
-        <translation>Держать в памяти до &lt;n&gt; несвязных транзакций (по умолчанию: %u)</translation>
-    </message>
-    <message>
-        <source>Need to specify a port with -whitebind: '%s'</source>
-        <translation>Необходимо указать порт с помощью -whitebind: '%s'</translation>
-    </message>
-    <message>
-        <source>Node relay options:</source>
-        <translation>Параметры трансляции узла:</translation>
-    </message>
-    <message>
-        <source>RPC SSL options: (see the Litecoin Wiki for SSL setup instructions)</source>
-        <translation>Параметры RPC SSL: (см. Litecoin вики для инструкций по настройке SSL)</translation>
-    </message>
-    <message>
-        <source>RPC server options:</source>
-        <translation>Параметры сервера RPC:</translation>
-    </message>
-    <message>
-        <source>RPC support for HTTP persistent connections (default: %d)</source>
-        <translation>Поддержка RPC постоянных HTTP подключений (по умолчанию: %d)</translation>
-    </message>
-    <message>
-        <source>Randomly drop 1 of every &lt;n&gt; network messages</source>
-        <translation>Случайно отбрасывать 1 из каждых &lt;n&gt; сетевых сообщений</translation>
-    </message>
-    <message>
-        <source>Randomly fuzz 1 of every &lt;n&gt; network messages</source>
-        <translation>Случайно разбрасывать 1 из каждых &lt;n&gt; сетевых сообщений</translation>
-    </message>
-    <message>
-        <source>Send trace/debug info to console instead of debug.log file</source>
-        <translation>Выводить информацию трассировки/отладки на консоль вместо файла debug.log</translation>
-    </message>
-    <message>
-        <source>Send transactions as zero-fee transactions if possible (default: %u)</source>
-        <translation>Осуществить транзакцию бесплатно, если возможно (по умолчанию: %u)</translation>
-    </message>
-    <message>
-        <source>Show all debugging options (usage: --help -help-debug)</source>
-        <translation>Показать все отладочные параметры (использование: --help -help-debug)</translation>
-    </message>
-    <message>
-        <source>Shrink debug.log file on client startup (default: 1 when no -debug)</source>
-        <translation>Сжимать файл debug.log при запуске клиента (по умолчанию: 1, если нет -debug)</translation>
-    </message>
-    <message>
-        <source>Signing transaction failed</source>
-        <translation>Не удалось подписать транзакцию</translation>
-    </message>
-    <message>
-        <source>This is experimental software.</source>
-        <translation>Это экспериментальное ПО.</translation>
-    </message>
-    <message>
-        <source>Transaction amount too small</source>
-        <translation>Сумма транзакции слишком мала</translation>
-    </message>
-    <message>
-        <source>Transaction amounts must be positive</source>
-        <translation>Сумма транзакции должна быть положительна</translation>
-    </message>
-    <message>
-        <source>Transaction too large for fee policy</source>
-        <translation>Транзакция слишком большая для правил комиссии.</translation>
-    </message>
-    <message>
-        <source>Transaction too large</source>
-        <translation>Транзакция слишком большая</translation>
-    </message>
-    <message>
-        <source>Unable to bind to %s on this computer (bind returned error %s)</source>
-        <translation>Невозможно привязаться к %s на этом компьютере (bind вернул ошибку %s)</translation>
-    </message>
-    <message>
-        <source>Use UPnP to map the listening port (default: 1 when listening)</source>
-        <translation>Использовать UPnP для проброса порта (по умолчанию: 1, если используется прослушивание)</translation>
-    </message>
-    <message>
-        <source>Username for JSON-RPC connections</source>
-        <translation>Имя для подключений JSON-RPC</translation>
-    </message>
-    <message>
-        <source>Wallet needed to be rewritten: restart Litecoin Core to complete</source>
-        <translation>Необходимо перезаписать бумажник, перезапустите Litecoin Core для завершения операции.</translation>
-    </message>
-    <message>
-        <source>Warning</source>
-        <translation>Внимание</translation>
-    </message>
-    <message>
-        <source>Warning: This version is obsolete, upgrade required!</source>
-        <translation>Внимание: эта версия устарела, требуется обновление!</translation>
-    </message>
-    <message>
-        <source>Warning: Unsupported argument -benchmark ignored, use -debug=bench.</source>
-        <translation>Внимание: неподдерживаемый аргумент -benchmark проигнорирован, используйте -debug=bench.</translation>
-    </message>
-    <message>
-        <source>Warning: Unsupported argument -debugnet ignored, use -debug=net.</source>
-        <translation>Внимание: неподдерживаемый аргумент -debugnet проигнорирован, используйте -debug=net.</translation>
-    </message>
-    <message>
-        <source>Zapping all transactions from wallet...</source>
-        <translation>Стираем все транзакции из кошелька...</translation>
-    </message>
-    <message>
-        <source>on startup</source>
-        <translation>при запуске</translation>
-    </message>
-    <message>
-        <source>wallet.dat corrupt, salvage failed</source>
-        <translation>wallet.dat повреждён, спасение данных не удалось</translation>
-    </message>
-    <message>
-        <source>Password for JSON-RPC connections</source>
-        <translation>Пароль для подключений JSON-RPC</translation>
-    </message>
-    <message>
-        <source>Execute command when the best block changes (%s in cmd is replaced by block hash)</source>
-        <translation>Выполнить команду, когда появляется новый блок (%s в команде заменяется на хэш блока)</translation>
-    </message>
-    <message>
-        <source>Upgrade wallet to latest format</source>
-        <translation>Обновить бумажник до последнего формата</translation>
-    </message>
-    <message>
-        <source>Rescan the block chain for missing wallet transactions</source>
-        <translation>Перепроверить цепь блоков на предмет отсутствующих в бумажнике транзакций</translation>
-    </message>
-    <message>
-        <source>Use OpenSSL (https) for JSON-RPC connections</source>
-        <translation>Использовать OpenSSL (https) для подключений JSON-RPC</translation>
-    </message>
-    <message>
-        <source>This help message</source>
-        <translation>Эта справка</translation>
-    </message>
-    <message>
-        <source>Allow DNS lookups for -addnode, -seednode and -connect</source>
-        <translation>Разрешить поиск в DNS для -addnode, -seednode и -connect</translation>
-    </message>
-    <message>
-        <source>Loading addresses...</source>
-        <translation>Загрузка адресов...</translation>
-    </message>
-    <message>
-        <source>Error loading wallet.dat: Wallet corrupted</source>
-        <translation>Ошибка загрузки wallet.dat: Бумажник поврежден</translation>
-    </message>
-    <message>
-        <source>(1 = keep tx meta data e.g. account owner and payment request information, 2 = drop tx meta data)</source>
-        <translation>(1 = сохранять метаданные транзакции: например, владельца аккаунта и информацию запроса платежа; 2 = отбросить метаданные)</translation>
-    </message>
-    <message>
-        <source>Flush database activity from memory pool to disk log every &lt;n&gt; megabytes (default: %u)</source>
-        <translation>Сбрасывать активность базы данных из памяти на диск каждые &lt;n&gt; мегабайт (по умолчанию: %u)</translation>
-    </message>
-    <message>
-        <source>How thorough the block verification of -checkblocks is (0-4, default: %u)</source>
-        <translation>Насколько тщательна проверка контрольных блоков -checkblocks (0-4, по умолчанию: %u)</translation>
-    </message>
-    <message>
-        <source>Log transaction priority and fee per kB when mining blocks (default: %u)</source>
-        <translation>Записывать в лог приоритет транзакции и комиссию на килобайт во время добычи блоков (по умолчанию: %u)</translation>
-    </message>
-    <message>
-        <source>Maintain a full transaction index, used by the getrawtransaction rpc call (default: %u)</source>
-        <translation>Держать полный индекс транзакций, используемый RPC-запросом getrawtransaction (по умолчанию: %u)</translation>
-    </message>
-    <message>
-        <source>Number of seconds to keep misbehaving peers from reconnecting (default: %u)</source>
-        <translation>Число секунд блокирования неправильно ведущих себя узлов (по умолчанию: %u)</translation>
-    </message>
-    <message>
-        <source>Output debugging information (default: %u, supplying &lt;category&gt; is optional)</source>
-        <translation>Выводить отладочную информацию (по умолчанию: %u, указание &lt;category&gt; необязательно)</translation>
-    </message>
-    <message>
-        <source>Use separate SOCKS5 proxy to reach peers via Tor hidden services (default: %s)</source>
-        <translation>Использовать отдельный прокси SOCKS5 для соединения с участниками через скрытые сервисы Tor (по умолчанию: %s)</translation>
-    </message>
-    <message>
-        <source>(default: %s)</source>
-        <translation>(по умолчанию: %s)</translation>
-    </message>
-    <message>
-        <source>Acceptable ciphers (default: %s)</source>
-        <translation>Допустимые шифры (по умолчанию: %s)</translation>
-    </message>
-    <message>
-        <source>Always query for peer addresses via DNS lookup (default: %u)</source>
-        <translation>Всегда запрашивать адреса участников с помощью DNS (по умолчанию: %u)</translation>
-    </message>
-    <message>
-        <source>Disable safemode, override a real safe mode event (default: %u)</source>
-        <translation>Отключить безопасный режим, перекрыть реальное событие безопасного режима (по умолчанию: %u)</translation>
-    </message>
-    <message>
-        <source>Error loading wallet.dat</source>
-        <translation>Ошибка при загрузке wallet.dat</translation>
-    </message>
-    <message>
-        <source>Force safe mode (default: %u)</source>
-        <translation>Принудительный безопасный режим (по умолчанию: %u)</translation>
-    </message>
-    <message>
-        <source>Generate coins (default: %u)</source>
-        <translation>Включить добычу монет (по умолчанию: %u)</translation>
-    </message>
-    <message>
-        <source>How many blocks to check at startup (default: %u, 0 = all)</source>
-        <translation>Сколько блоков проверять при запуске (по умолчанию: %u, 0 = все)</translation>
-    </message>
-    <message>
-        <source>Include IP addresses in debug output (default: %u)</source>
-        <translation>Включить IP-адреса в отладочный вывод (по умолчанию: %u)</translation>
-    </message>
-    <message>
-        <source>Invalid -proxy address: '%s'</source>
-        <translation>Неверный адрес -proxy: '%s'</translation>
-    </message>
-    <message>
-        <source>Limit size of signature cache to &lt;n&gt; entries (default: %u)</source>
-        <translation>Ограничить размер кэша подписей &lt;n&gt; записями (по умолчанию: %u)</translation>
-    </message>
-    <message>
-        <source>Listen for JSON-RPC connections on &lt;port&gt; (default: %u or testnet: %u)</source>
-        <translation>Прослушивать подключения JSON-RPC на &lt;порту&gt; (по умолчанию: %u или %u в тестовой сети)</translation>
-    </message>
-    <message>
-        <source>Listen for connections on &lt;port&gt; (default: %u or testnet: %u)</source>
-        <translation>Принимать входящие подключения на &lt;port&gt; (по умолчанию: %u или %u в тестовой сети)</translation>
-    </message>
-    <message>
-        <source>Maintain at most &lt;n&gt; connections to peers (default: %u)</source>
-        <translation>Поддерживать не более &lt;n&gt; подключений к узлам (по умолчанию: %u)</translation>
-    </message>
-    <message>
-        <source>Maximum per-connection receive buffer, &lt;n&gt;*1000 bytes (default: %u)</source>
-        <translation>Максимальный размер буфера приёма на соединение, &lt;n&gt;*1000 байт (по умолчанию: %u)</translation>
-    </message>
-    <message>
-        <source>Maximum per-connection send buffer, &lt;n&gt;*1000 bytes (default: %u)</source>
-        <translation>Максимальный размер буфера отправки на соединение, &lt;n&gt;*1000 байт (по умолчанию: %u)</translation>
-    </message>
-    <message>
-        <source>Only accept block chain matching built-in checkpoints (default: %u)</source>
-        <translation>Принимать цепь блоков, лишь если она соответствует встроенным контрольным точкам (по умолчанию: %u)</translation>
-    </message>
-    <message>
-        <source>Prepend debug output with timestamp (default: %u)</source>
-        <translation>Дописывать отметки времени к отладочному выводу (по умолчанию: %u)</translation>
-    </message>
-    <message>
-        <source>Relay and mine data carrier transactions (default: %u)</source>
-        <translation>Транслировать и генерировать транзакции носителей данных (по умолчанию: %u)</translation>
-    </message>
-    <message>
-        <source>Relay non-P2SH multisig (default: %u)</source>
-        <translation>Транслировать не-P2SH мультиподпись (по умолчанию: %u)</translation>
-    </message>
-    <message>
-        <source>Run a thread to flush wallet periodically (default: %u)</source>
-        <translation>Запустить поток для периодического сохранения бумажника (по умолчанию: %u)</translation>
-    </message>
-    <message>
-        <source>Server certificate file (default: %s)</source>
-        <translation>Файл сертификата сервера (по умолчанию: %s)</translation>
-    </message>
-    <message>
-        <source>Server private key (default: %s)</source>
-        <translation>Закрытый ключ сервера (по умолчанию: %s)</translation>
-    </message>
-    <message>
-        <source>Set key pool size to &lt;n&gt; (default: %u)</source>
-        <translation>Установить размер пула ключей в &lt;n&gt; (по умолчанию: %u)</translation>
-    </message>
-    <message>
-        <source>Set the number of threads to service RPC calls (default: %d)</source>
-        <translation>Задать число потоков выполнения запросов RPC (по умолчанию: %d)</translation>
-    </message>
-    <message>
-        <source>Sets the DB_PRIVATE flag in the wallet db environment (default: %u)</source>
-        <translation>Установить флаг DB_PRIVATE в окружении базы данных бумажника (по умолчанию: %u)</translation>
-    </message>
-    <message>
-        <source>Specify configuration file (default: %s)</source>
-        <translation>Указать конфигурационный файл (по умолчанию: %s)</translation>
-    </message>
-    <message>
-        <source>Specify connection timeout in milliseconds (minimum: 1, default: %d)</source>
-        <translation>Указать тайм-аут соединения в миллисекундах (минимум: 1, по умолчанию: %d)</translation>
-    </message>
-    <message>
-        <source>Specify pid file (default: %s)</source>
-        <translation>Указать pid-файл (по умолчанию: %s)</translation>
-    </message>
-    <message>
-        <source>Spend unconfirmed change when sending transactions (default: %u)</source>
-        <translation>Тратить неподтвержденную сдачу при отправке транзакций (по умолчанию: %u)</translation>
-    </message>
-    <message>
-        <source>Stop running after importing blocks from disk (default: %u)</source>
-        <translation>Остановиться после импорта блоков с диска (по умолчанию: %u)</translation>
-    </message>
-    <message>
-        <source>Threshold for disconnecting misbehaving peers (default: %u)</source>
-        <translation>Порог для отключения неправильно ведущих себя узлов (по умолчанию: %u)</translation>
-    </message>
-    <message>
-        <source>Unknown network specified in -onlynet: '%s'</source>
-        <translation>В параметре -onlynet указана неизвестная сеть: '%s'</translation>
-    </message>
-    <message>
-        <source>Cannot resolve -bind address: '%s'</source>
-        <translation>Не удаётся разрешить адрес в параметре -bind: '%s'</translation>
-    </message>
-    <message>
-        <source>Cannot resolve -externalip address: '%s'</source>
-        <translation>Не удаётся разрешить адрес в параметре -externalip: '%s'</translation>
-    </message>
-    <message>
-        <source>Invalid amount for -paytxfee=&lt;amount&gt;: '%s'</source>
-        <translation>Неверная сумма в параметре -paytxfee=&lt;кол-во&gt;: '%s'</translation>
-    </message>
-    <message>
-        <source>Insufficient funds</source>
-        <translation>Недостаточно монет</translation>
-    </message>
-    <message>
-        <source>Loading block index...</source>
-        <translation>Загрузка индекса блоков...</translation>
-    </message>
-    <message>
-        <source>Add a node to connect to and attempt to keep the connection open</source>
-        <translation>Добавить узел для подключения и пытаться поддерживать соединение открытым</translation>
-    </message>
-    <message>
-        <source>Loading wallet...</source>
-        <translation>Загрузка бумажника...</translation>
-    </message>
-    <message>
-        <source>Cannot downgrade wallet</source>
-        <translation>Не удаётся понизить версию бумажника</translation>
-    </message>
-    <message>
-        <source>Cannot write default address</source>
-        <translation>Не удаётся записать адрес по умолчанию</translation>
-    </message>
-    <message>
-        <source>Rescanning...</source>
-        <translation>Сканирование...</translation>
-    </message>
-    <message>
-        <source>Done loading</source>
-        <translation>Загрузка завершена</translation>
-    </message>
-    <message>
-        <source>Error</source>
-        <translation>Ошибка</translation>
-    </message>
-</context>
-=======
-    </context>
-<context>
-    <name>bitcoin-core</name>
-    </context>
->>>>>>> cf5bf554
+    </context>
 </TS>