--- conflicted
+++ resolved
@@ -695,13 +695,8 @@
         <translation>Wallet is &lt;b&gt;encrypted&lt;/b&gt; and currently &lt;b&gt;locked&lt;/b&gt;</translation>
     </message>
     <message>
-<<<<<<< HEAD
-        <location filename="../bitcoin.cpp" line="+534"/>
-        <source>A fatal error occurred. Litecoin can no longer continue safely and will quit.</source>
-=======
         <location filename="../bitcoin.cpp" line="+531"/>
         <source>A fatal error occurred. Bitcoin can no longer continue safely and will quit.</source>
->>>>>>> dac5d68f
         <translation type="unfinished"></translation>
     </message>
 </context>
@@ -4105,15 +4100,9 @@
         <translation type="unfinished"></translation>
     </message>
     <message>
-<<<<<<< HEAD
-        <location line="-397"/>
-        <source>Litecoin Core</source>
-        <translation type="unfinished">Litecoin Core</translation>
-=======
         <location line="-395"/>
         <source>Bitcoin Core</source>
         <translation type="unfinished">Bitcoin Core</translation>
->>>>>>> dac5d68f
     </message>
     <message>
         <location line="+1"/>
